--- conflicted
+++ resolved
@@ -48,13 +48,6 @@
 
     Examples
     --------
-<<<<<<< HEAD
-    >>> G = graphs.Logo()
-    >>> k = lambda x: x / (1. - x)
-    >>> g = filters.Gabor(G, k);
-    >>> print(g)
-    Gabor(in=1, out=1130)
-=======
 
     Filter bank's representation in Fourier and time (path graph) domains.
 
@@ -74,7 +67,8 @@
     ...     _ = g.plot(ax=ax[0], sum=False)
     ...     _ = G.plot(s, ax=ax[1])
     >>> fig.tight_layout()
->>>>>>> c8687ee3
+    >>> print(g)
+    Gabor(in=1, out=7)
 
     """
 
