# -*- coding: utf-8 -*-

"""
Test suite for the graphs module of the pygsp package.

"""

from __future__ import division

<<<<<<< HEAD
=======
import os
import random
>>>>>>> bf4e4374
import sys
import unittest

import numpy as np
import scipy.linalg
from scipy import sparse
import networkx as nx
import graph_tool as gt
import graph_tool.generation
from skimage import data, img_as_float

from pygsp import graphs


class TestCase(unittest.TestCase):

    @classmethod
    def setUpClass(cls):
        cls._G = graphs.Logo()
        cls._G.compute_fourier_basis()

        cls._rs = np.random.RandomState(42)
        cls._signal = cls._rs.uniform(size=cls._G.N)

        cls._img = img_as_float(data.camera()[::16, ::16])

    @classmethod
    def tearDownClass(cls):
        pass

    def test_graph(self):
        adjacency = [
            [0., 3., 0., 2.],
            [3., 0., 4., 0.],
            [0., 4., 0., 5.],
            [2., 0., 5., 0.],
        ]

        # Input types.
        G = graphs.Graph(adjacency)
        self.assertIs(type(G.W), sparse.csr_matrix)
        adjacency = np.array(adjacency)
        G = graphs.Graph(adjacency)
        self.assertIs(type(G.W), sparse.csr_matrix)
        adjacency = sparse.coo_matrix(adjacency)
        G = graphs.Graph(adjacency)
        self.assertIs(type(G.W), sparse.csr_matrix)
        adjacency = sparse.csr_matrix(adjacency)
        # G = graphs.Graph(adjacency)
        # self.assertIs(G.W, adjacency)  # Not copied if already CSR.

        # Attributes.
        np.testing.assert_allclose(G.W.toarray(), adjacency.toarray())
        np.testing.assert_allclose(G.A.toarray(), G.W.toarray() > 0)
        np.testing.assert_allclose(G.d, np.array([2, 2, 2, 2]))
        np.testing.assert_allclose(G.dw, np.array([5, 7, 9, 7]))
        self.assertEqual(G.n_vertices, 4)
        self.assertIs(G.N, G.n_vertices)
        self.assertEqual(G.n_edges, 4)
        self.assertIs(G.Ne, G.n_edges)

        # Errors and warnings.
        self.assertRaises(ValueError, graphs.Graph, np.ones((3, 4)))
        self.assertRaises(ValueError, graphs.Graph, np.ones((3, 3, 4)))
        self.assertRaises(ValueError, graphs.Graph, [[0, np.nan], [0, 0]])
        self.assertRaises(ValueError, graphs.Graph, [[0, np.inf], [0, 0]])
        if sys.version_info > (3, 4):  # no assertLogs in python 2.7
            with self.assertLogs(level='WARNING'):
                graphs.Graph([[0, -1], [-1, 0]])
            with self.assertLogs(level='WARNING'):
                graphs.Graph([[1, 1], [1, 0]])
        for attr in ['A', 'd', 'dw', 'lmax', 'U', 'e', 'coherence', 'D']:
            # FIXME: The Laplacian L should be there as well.
            self.assertRaises(AttributeError, setattr, G, attr, None)
            self.assertRaises(AttributeError, delattr, G, attr)

    def test_degree(self):
        graph = graphs.Graph([
            [0, 1, 0],
            [1, 0, 2],
            [0, 2, 0],
        ])
        self.assertEqual(graph.is_directed(), False)
        np.testing.assert_allclose(graph.d, [1, 2, 1])
        np.testing.assert_allclose(graph.dw, [1, 3, 2])
        graph = graphs.Graph([
            [0, 1, 0],
            [0, 0, 2],
            [0, 2, 0],
        ])
        self.assertEqual(graph.is_directed(), True)
        np.testing.assert_allclose(graph.d, [0.5, 1.5, 1])
        np.testing.assert_allclose(graph.dw, [0.5, 2.5, 2])

    def test_is_connected(self):
        graph = graphs.Graph([
            [0, 1, 0],
            [1, 0, 2],
            [0, 2, 0],
        ])
        self.assertEqual(graph.is_directed(), False)
        self.assertEqual(graph.is_connected(), True)
        graph = graphs.Graph([
            [0, 1, 0],
            [1, 0, 0],
            [0, 2, 0],
        ])
        self.assertEqual(graph.is_directed(), True)
        self.assertEqual(graph.is_connected(), False)
        graph = graphs.Graph([
            [0, 1, 0],
            [1, 0, 0],
            [0, 0, 0],
        ])
        self.assertEqual(graph.is_directed(), False)
        self.assertEqual(graph.is_connected(), False)
        graph = graphs.Graph([
            [0, 1, 0],
            [0, 0, 2],
            [3, 0, 0],
        ])
        self.assertEqual(graph.is_directed(), True)
        self.assertEqual(graph.is_connected(), True)

    def test_is_directed(self):
        graph = graphs.Graph([
            [0, 3, 0, 0],
            [3, 0, 4, 0],
            [0, 4, 0, 2],
            [0, 0, 2, 0],
        ])
        assert graph.W.nnz == 6
        self.assertEqual(graph.is_directed(), False)
        # In-place modification is not allowed anymore.
        # graph.W[0, 1] = 0
        # assert graph.W.nnz == 6
        # self.assertEqual(graph.is_directed(recompute=True), True)
        # graph.W[1, 0] = 0
        # assert graph.W.nnz == 6
        # self.assertEqual(graph.is_directed(recompute=True), False)

    def test_laplacian(self):

        G = graphs.Graph([
            [0, 3, 0, 1],
            [3, 0, 1, 0],
            [0, 1, 0, 3],
            [1, 0, 3, 0],
        ])
        laplacian = np.array([
            [+4, -3, +0, -1],
            [-3, +4, -1, +0],
            [+0, -1, +4, -3],
            [-1, +0, -3, +4],
        ])
        self.assertFalse(G.is_directed())
        G.compute_laplacian('combinatorial')
        np.testing.assert_allclose(G.L.toarray(), laplacian)
        G.compute_laplacian('normalized')
        np.testing.assert_allclose(G.L.toarray(), laplacian/4)

        G = graphs.Graph([
            [0, 6, 0, 1],
            [0, 0, 0, 0],
            [0, 2, 0, 3],
            [1, 0, 3, 0],
        ])
        self.assertTrue(G.is_directed())
        G.compute_laplacian('combinatorial')
        np.testing.assert_allclose(G.L.toarray(), laplacian)
        G.compute_laplacian('normalized')
        np.testing.assert_allclose(G.L.toarray(), laplacian/4)

        def test_combinatorial(G):
            np.testing.assert_equal(G.L.toarray(), G.L.T.toarray())
            np.testing.assert_equal(G.L.sum(axis=0), 0)
            np.testing.assert_equal(G.L.sum(axis=1), 0)
            np.testing.assert_equal(G.L.diagonal(), G.dw)

        def test_normalized(G):
            np.testing.assert_equal(G.L.toarray(), G.L.T.toarray())
            np.testing.assert_equal(G.L.diagonal(), 1)

        G = graphs.ErdosRenyi(100, directed=False)
        self.assertFalse(G.is_directed())
        G.compute_laplacian(lap_type='combinatorial')
        test_combinatorial(G)
        G.compute_laplacian(lap_type='normalized')
        test_normalized(G)

        G = graphs.ErdosRenyi(100, directed=True)
        self.assertTrue(G.is_directed())
        G.compute_laplacian(lap_type='combinatorial')
        test_combinatorial(G)
        G.compute_laplacian(lap_type='normalized')
        test_normalized(G)

    def test_estimate_lmax(self):

        graph = graphs.Sensor()
        self.assertRaises(ValueError, graph.estimate_lmax, method='unk')

        def check_lmax(graph, lmax):
            graph.estimate_lmax(method='bounds')
            np.testing.assert_allclose(graph.lmax, lmax)
            graph.estimate_lmax(method='lanczos')
            np.testing.assert_allclose(graph.lmax, lmax*1.01)
            graph.compute_fourier_basis()
            np.testing.assert_allclose(graph.lmax, lmax)

        # Full graph (bound is tight).
        n_nodes, value = 10, 2
        adjacency = np.full((n_nodes, n_nodes), value)
        graph = graphs.Graph(adjacency, lap_type='combinatorial')
        check_lmax(graph, lmax=value*n_nodes)

        # Regular bipartite graph (bound is tight).
        adjacency = [
            [0, 0, 1, 1],
            [0, 0, 1, 1],
            [1, 1, 0, 0],
            [1, 1, 0, 0],
        ]
        graph = graphs.Graph(adjacency, lap_type='combinatorial')
        check_lmax(graph, lmax=4)

        # Bipartite graph (bound is tight).
        adjacency = [
            [0, 0, 1, 1],
            [0, 0, 1, 0],
            [1, 1, 0, 0],
            [1, 0, 0, 0],
        ]
        graph = graphs.Graph(adjacency, lap_type='normalized')
        check_lmax(graph, lmax=2)

    def test_fourier_basis(self):
        # Smallest eigenvalue close to zero.
        np.testing.assert_allclose(self._G.e[0], 0, atol=1e-12)
        # First eigenvector is constant.
        N = self._G.N
        np.testing.assert_allclose(self._G.U[:, 0], np.sqrt(N) / N)
        # Control eigenvector direction.
        # assert (self._G.U[0, :] > 0).all()
        # Spectrum bounded by [0, 2] for the normalized Laplacian.
        G = graphs.Logo(lap_type='normalized')
        n = G.N // 2
        # check partial eigendecomposition
        G.compute_fourier_basis(n_eigenvectors=n)
        assert len(G.e) == n
        assert G.U.shape[1] == n
        assert G.e[-1] < 2
        U = G.U
        e = G.e
        # check full eigendecomposition
        G.compute_fourier_basis()
        assert len(G.e) == G.N
        assert G.U.shape[1] == G.N
        assert G.e[-1] < 2
        # eigsh might flip a sign
        np.testing.assert_allclose(np.abs(U), np.abs(G.U[:, :n]),
                                   atol=1e-12)
        np.testing.assert_allclose(e, G.e[:n])

    def test_eigendecompositions(self):
        G = graphs.Logo()
        U1, e1, V1 = scipy.linalg.svd(G.L.toarray())
        U2, e2, V2 = np.linalg.svd(G.L.toarray())
        e3, U3 = np.linalg.eig(G.L.toarray())
        e4, U4 = scipy.linalg.eig(G.L.toarray())
        e5, U5 = np.linalg.eigh(G.L.toarray())
        e6, U6 = scipy.linalg.eigh(G.L.toarray())

        def correct_sign(U):
            signs = np.sign(U[0, :])
            signs[signs == 0] = 1
            return U * signs
        U1 = correct_sign(U1)
        U2 = correct_sign(U2)
        U3 = correct_sign(U3)
        U4 = correct_sign(U4)
        U5 = correct_sign(U5)
        U6 = correct_sign(U6)
        V1 = correct_sign(V1.T)
        V2 = correct_sign(V2.T)

        inds3 = np.argsort(e3)[::-1]
        inds4 = np.argsort(e4)[::-1]
        np.testing.assert_allclose(e2, e1)
        np.testing.assert_allclose(e3[inds3], e1, atol=1e-12)
        np.testing.assert_allclose(e4[inds4], e1, atol=1e-12)
        np.testing.assert_allclose(e5[::-1], e1, atol=1e-12)
        np.testing.assert_allclose(e6[::-1], e1, atol=1e-12)
        np.testing.assert_allclose(U2, U1, atol=1e-12)
        np.testing.assert_allclose(V1, U1, atol=1e-12)
        np.testing.assert_allclose(V2, U1, atol=1e-12)
        np.testing.assert_allclose(U3[:, inds3], U1, atol=1e-10)
        np.testing.assert_allclose(U4[:, inds4], U1, atol=1e-10)
        np.testing.assert_allclose(U5[:, ::-1], U1, atol=1e-10)
        np.testing.assert_allclose(U6[:, ::-1], U1, atol=1e-10)

    def test_fourier_transform(self):
        s = self._rs.uniform(size=(self._G.N, 99, 21))
        s_hat = self._G.gft(s)
        s_star = self._G.igft(s_hat)
        np.testing.assert_allclose(s, s_star)

    def test_edge_list(self):
        for directed in [False, True]:
            G = graphs.ErdosRenyi(100, directed=directed)
            sources, targets, weights = G.get_edge_list()
            if not directed:
                self.assertTrue(np.all(sources <= targets))
            edges = np.arange(G.n_edges)
            np.testing.assert_equal(G.W[sources[edges], targets[edges]],
                                    weights[edges][np.newaxis, :])

    def test_differential_operator(self, n_vertices=98):
        r"""The Laplacian must always be the divergence of the gradient,
        whether the Laplacian is combinatorial or normalized, and whether the
        graph is directed or weighted."""
        def test_incidence_nx(graph):
            r"""Test that the incidence matrix corresponds to NetworkX."""
            incidence_pg = np.sign(graph.D.toarray())
            G = nx.OrderedDiGraph if graph.is_directed() else nx.OrderedGraph
            graph_nx = nx.from_scipy_sparse_matrix(graph.W, create_using=G)
            incidence_nx = nx.incidence_matrix(graph_nx, oriented=True)
            np.testing.assert_equal(incidence_pg, incidence_nx.toarray())
        for graph in [graphs.Graph(np.zeros((n_vertices, n_vertices))),
                      graphs.Graph(np.identity(n_vertices)),
                      graphs.Graph([[0, 0.8], [0.8, 0]]),
                      graphs.Graph([[1.3, 0], [0.4, 0.5]]),
                      graphs.ErdosRenyi(n_vertices, directed=False, seed=42),
                      graphs.ErdosRenyi(n_vertices, directed=True, seed=42)]:
            for lap_type in ['combinatorial', 'normalized']:
                graph.compute_laplacian(lap_type)
                graph.compute_differential_operator()
                L = graph.D.dot(graph.D.T)
                np.testing.assert_allclose(L.toarray(), graph.L.toarray())
                test_incidence_nx(graph)

    def test_difference(self):
        for lap_type in ['combinatorial', 'normalized']:
            G = graphs.Logo(lap_type=lap_type)
            y = G.grad(self._signal)
            self.assertEqual(len(y), G.n_edges)
            z = G.div(y)
            self.assertEqual(len(z), G.n_vertices)
            np.testing.assert_allclose(z, G.L.dot(self._signal))

    def test_dirichlet_energy(self, n_vertices=100):
        r"""The Dirichlet energy is defined as the norm of the gradient."""
        signal = np.random.RandomState(42).uniform(size=n_vertices)
        for lap_type in ['combinatorial', 'normalized']:
            graph = graphs.BarabasiAlbert(n_vertices)
            graph.compute_differential_operator()
            energy = graph.dirichlet_energy(signal)
            grad_norm = np.sum(graph.grad(signal)**2)
            np.testing.assert_allclose(energy, grad_norm)

    def test_empty_graph(self, n_vertices=11):
        """Empty graphs have either no edge, or self-loops only. The Laplacian
        doesn't see self-loops, as the gradient on those edges is always zero.
        """
        adjacencies = [
            np.zeros((n_vertices, n_vertices)),
            np.identity(n_vertices),
        ]
        for adjacency, n_edges in zip(adjacencies, [0, n_vertices]):
            graph = graphs.Graph(adjacency)
            self.assertEqual(graph.n_vertices, n_vertices)
            self.assertEqual(graph.n_edges, n_edges)
            self.assertEqual(graph.W.nnz, n_edges)
            for laplacian in ['combinatorial', 'normalized']:
                graph.compute_laplacian(laplacian)
                self.assertEqual(graph.L.nnz, 0)
                sources, targets, weights = graph.get_edge_list()
                self.assertEqual(len(sources), n_edges)
                self.assertEqual(len(targets), n_edges)
                self.assertEqual(len(weights), n_edges)
                graph.compute_differential_operator()
                self.assertEqual(graph.D.nnz, 0)
                graph.compute_fourier_basis()
                np.testing.assert_allclose(graph.U, np.identity(n_vertices))
                np.testing.assert_allclose(graph.e, np.zeros(n_vertices))
            # NetworkX uses the same conventions.
            G = nx.from_scipy_sparse_matrix(graph.W)
            self.assertEqual(nx.laplacian_matrix(G).nnz, 0)
            self.assertEqual(nx.normalized_laplacian_matrix(G).nnz, 0)
            self.assertEqual(nx.incidence_matrix(G).nnz, 0)

    def test_adjacency_types(self, n_vertices=10):

        rs = np.random.RandomState(42)
        W = 10 * np.abs(rs.normal(size=(n_vertices, n_vertices)))
        W = W + W.T
        W = W - np.diag(np.diag(W))

        def test(adjacency):
            G = graphs.Graph(adjacency)
            G.compute_laplacian('combinatorial')
            G.compute_laplacian('normalized')
            G.estimate_lmax()
            G.compute_fourier_basis()
            G.compute_differential_operator()

        test(W)
        test(W.astype(np.float32))
        test(W.astype(np.int))
        test(sparse.csr_matrix(W))
        test(sparse.csr_matrix(W, dtype=np.float32))
        test(sparse.csr_matrix(W, dtype=np.int))
        test(sparse.csc_matrix(W))
        test(sparse.coo_matrix(W))

    def test_set_signal(self, name='test'):
        signal = np.zeros(self._G.n_vertices)
        self._G.set_signal(signal, name)
        self.assertIs(self._G.signals[name], signal)
        signal = np.zeros(self._G.n_vertices // 2)
        self.assertRaises(ValueError, self._G.set_signal, signal, name)

    def test_set_coordinates(self):
        G = graphs.FullConnected()
        coords = self._rs.uniform(size=(G.N, 2))
        G.set_coordinates(coords)
        G.set_coordinates('ring2D')
        G.set_coordinates('random2D')
        G.set_coordinates('random3D')
        G.set_coordinates('spring')
        G.set_coordinates('spring', dim=3)
        G.set_coordinates('spring', dim=3, pos=G.coords)
        G.set_coordinates('laplacian_eigenmap2D')
        G.set_coordinates('laplacian_eigenmap3D')
        self.assertRaises(AttributeError, G.set_coordinates, 'community2D')
        G = graphs.Community()
        G.set_coordinates('community2D')
        self.assertRaises(ValueError, G.set_coordinates, 'invalid')

<<<<<<< HEAD
    def test_nngraph(self, n_vertices=24):
        """Test all the combinations of metric, kind, backend."""
        Graph = graphs.NNGraph
        data = np.random.RandomState(42).uniform(size=(n_vertices, 3))
        metrics = ['euclidean', 'manhattan', 'max_dist', 'minkowski']
        # Not testing , 'flann', 'nmslib' as they are tested in test_nearest_neighbor
        backends = ['scipy-kdtree', 'scipy-ckdtree'] 

        for metric in metrics:
            for kind in ['knn', 'radius']:
                params = dict(features=data, metric=metric, kind=kind, k=6)
                ref = Graph(backend='scipy-pdist', **params)
                for backend in backends:
                    graph = Graph(**params)
                    np.testing.assert_allclose(graph.W.toarray(),
                                                   ref.W.toarray(), rtol=1e-5)

        # Distances between points on a circle.
        angles = [0, 2 * np.pi / n_vertices]
        points = np.stack([np.cos(angles), np.sin(angles)], axis=1)
        distance = np.linalg.norm(points[0] - points[1])
        weight = np.exp(-np.log(2) * distance**2)
        column = np.zeros(n_vertices)
        column[1] = weight
        column[-1] = weight
        adjacency = scipy.linalg.circulant(column)
        data = graphs.Ring(n_vertices).coords
        for kind in ['knn', 'radius']:
            for backend in backends + ['scipy-pdist']:
                graph = Graph(data, kind=kind, k=2, radius=1.01*distance,
                              kernel_width=1, backend=backend)
                np.testing.assert_allclose(graph.W.toarray(), adjacency)

        graph = Graph(data, kind='radius', radius='estimate')
        np.testing.assert_allclose(graph.radius, np.sqrt(8 / n_vertices))
        graph = Graph(data, kind='radius', k=2, radius='estimate-knn')
        np.testing.assert_allclose(graph.radius, distance)

        graph = Graph(data, standardize=True)
        np.testing.assert_allclose(np.mean(graph.coords, axis=0), 0, atol=1e-7)
        np.testing.assert_allclose(np.std(graph.coords, axis=0), 1)

        # Invalid parameters.
        self.assertRaises(ValueError, Graph, np.ones(n_vertices))
        self.assertRaises(ValueError, Graph, np.ones((n_vertices, 3, 4)))
        self.assertRaises(ValueError, Graph, data, metric='invalid')
        self.assertRaises(ValueError, Graph, data, kind='invalid')
        self.assertRaises(ValueError, Graph, data, kernel='invalid')
        self.assertRaises(ValueError, Graph, data, backend='invalid')
        self.assertRaises(ValueError, Graph, data, kind='knn', k=0)
        self.assertRaises(ValueError, Graph, data, kind='knn', k=n_vertices)
        self.assertRaises(ValueError, Graph, data, kind='radius', radius=0)

        # Empty graph.
        if sys.version_info > (3, 4):  # no assertLogs in python 2.7
            for backend in backends + ['scipy-pdist']:
                if backend == 'nmslib':
                    continue  # nmslib doesn't support radius
                with self.assertLogs(level='WARNING'):
                    graph = Graph(data, kind='radius', radius=1e-9,
                                  backend=backend)
                self.assertEqual(graph.n_edges, 0)

        # Backend parameters.
        Graph(data, lap_type='normalized')
        Graph(data, plotting=dict(vertex_size=10))
        Graph(data, backend='flann', algorithm='kmeans')
        Graph(data, backend='nmslib', method='vptree')
        Graph(data, backend='nmslib', index=dict(post=2))
        Graph(data, backend='nmslib', query=dict(efSearch=100))
        for backend in ['scipy-kdtree', 'scipy-ckdtree']:
            Graph(data, backend=backend, eps=1e-2)
            Graph(data, backend=backend, leafsize=9)
        self.assertRaises(ValueError, Graph, data, backend='scipy-pdist', a=0)

        # Kernels.
        for name, kernel in graphs.NNGraph._kernels.items():
            similarity = 0 if name == 'rectangular' else 0.5
            np.testing.assert_allclose(kernel(np.ones(10)), similarity)
            np.testing.assert_allclose(kernel(np.zeros(10)), 1)
        Graph(data, kernel=lambda d: d.min()/d)
        if sys.version_info > (3, 4):  # no assertLogs in python 2.7
            with self.assertLogs(level='WARNING'):
                Graph(data, kernel=lambda d: 1/d)

        # Attributes.
        self.assertEqual(Graph(data, kind='knn').radius, None)
        self.assertEqual(Graph(data, kind='radius').k, None)
=======
    def test_line_graph(self):
        adjacency = [
            [0, 1, 1, 3],
            [1, 0, 1, 0],
            [1, 1, 0, 1],
            [3, 0, 1, 0],
        ]
        coords = [
            [0, 0],
            [4, 0],
            [4, 2],
            [0, 2],
        ]
        graph = graphs.Graph(adjacency, coords=coords)
        graph = graphs.LineGraph(graph)
        adjacency = [
            [0, 1, 1, 1, 0],
            [1, 0, 1, 1, 1],
            [1, 1, 0, 0, 1],
            [1, 1, 0, 0, 1],
            [0, 1, 1, 1, 0],
        ]
        coords = [
            [2, 0],
            [2, 1],
            [0, 1],
            [4, 1],
            [2, 2],
        ]
        np.testing.assert_equal(graph.W.toarray(), adjacency)
        np.testing.assert_equal(graph.coords, coords)
        if sys.version_info > (3, 4):  # no assertLogs in python 2.7
            with self.assertLogs(level='WARNING'):
                graphs.LineGraph(graphs.Graph([[0, 2], [2, 0]]))

    def test_subgraph(self, n_vertices=100):
        self._G.set_signal(self._G.coords, 'coords')
        graph = self._G.subgraph(range(n_vertices))
        self.assertEqual(graph.n_vertices, n_vertices)
        self.assertEqual(graph.coords.shape, (n_vertices, 2))
        self.assertEqual(graph.signals['coords'].shape, (n_vertices, 2))
        self.assertIs(graph.lap_type, self._G.lap_type)
        self.assertEqual(graph.plotting, self._G.plotting)

    def test_nngraph(self, n_vertices=30):
        rs = np.random.RandomState(42)
        Xin = rs.normal(size=(n_vertices, 3))
        dist_types = ['euclidean', 'manhattan', 'max_dist', 'minkowski']

        for dist_type in dist_types:

            # Only p-norms with 1<=p<=infinity permitted.
            if dist_type != 'minkowski':
                graphs.NNGraph(Xin, NNtype='radius', dist_type=dist_type)
                graphs.NNGraph(Xin, NNtype='knn', dist_type=dist_type)

            # Distance type unsupported in the C bindings,
            # use the C++ bindings instead.
            if dist_type != 'max_dist':
                graphs.NNGraph(Xin, use_flann=True, NNtype='knn',
                               dist_type=dist_type)
>>>>>>> bf4e4374

    def test_bunny(self):
        graphs.Bunny()

    def test_cube(self):
        graphs.Cube()
        graphs.Cube(nb_dim=2)

    def test_sphere(self):
        graphs.Sphere()

    def test_twomoons(self):
        graphs.TwoMoons(moontype='standard')
        graphs.TwoMoons(moontype='synthesized')

    def test_torus(self):
        graphs.Torus()

    def test_comet(self):
        graphs.Comet()

    def test_lowstretchtree(self):
        graphs.LowStretchTree()

    def test_randomregular(self):
        k = 6
        G = graphs.RandomRegular(k=k)
        np.testing.assert_equal(G.W.sum(0), k)
        np.testing.assert_equal(G.W.sum(1), k)

    def test_ring(self):
        graphs.Ring()
        graphs.Ring(N=32, k=16)
        self.assertRaises(ValueError, graphs.Ring, 2)
        self.assertRaises(ValueError, graphs.Ring, 5, k=3)

    def test_community(self):
        graphs.Community()
        graphs.Community(comm_density=0.2)
        graphs.Community(k_neigh=5)
        graphs.Community(N=100, Nc=3, comm_sizes=[20, 50, 30])

    def test_minnesota(self):
        graphs.Minnesota()

    def test_sensor(self):
        graphs.Sensor(3000)
        graphs.Sensor(N=100, distributed=True)
        self.assertRaises(ValueError, graphs.Sensor, N=101, distributed=True)
        graphs.Sensor(N=101, distributed=False)
        graphs.Sensor(seed=10)
        graphs.Sensor(k=20)

    def test_stochasticblockmodel(self):
        graphs.StochasticBlockModel(N=100, directed=True)
        graphs.StochasticBlockModel(N=100, directed=False)
        graphs.StochasticBlockModel(N=100, self_loops=True)
        graphs.StochasticBlockModel(N=100, self_loops=False)
        graphs.StochasticBlockModel(N=100, connected=True, seed=42)
        graphs.StochasticBlockModel(N=100, connected=False)
        self.assertRaises(ValueError, graphs.StochasticBlockModel,
                          N=100, p=0, q=0, connected=True)

    def test_airfoil(self):
        graphs.Airfoil()

    def test_davidsensornet(self):
        graphs.DavidSensorNet()
        graphs.DavidSensorNet(N=500)
        graphs.DavidSensorNet(N=128)

    def test_erdosreny(self):
        graphs.ErdosRenyi(N=100, connected=False, directed=False)
        graphs.ErdosRenyi(N=100, connected=False, directed=True)
        graphs.ErdosRenyi(N=100, connected=True, directed=False, seed=42)
        graphs.ErdosRenyi(N=100, connected=True, directed=True, seed=42)
        G = graphs.ErdosRenyi(N=100, p=1, self_loops=True)
        self.assertEqual(G.W.nnz, 100**2)

    def test_fullconnected(self):
        graphs.FullConnected()

    def test_logo(self):
        graphs.Logo()

    def test_path(self):
        graphs.Path()

    def test_randomring(self):
        graphs.RandomRing()
        G = graphs.RandomRing(angles=[0, 2, 1])
        self.assertEqual(G.N, 3)
        self.assertRaises(ValueError, graphs.RandomRing, 2)
        self.assertRaises(ValueError, graphs.RandomRing, angles=[0, 2])
        self.assertRaises(ValueError, graphs.RandomRing, angles=[0, 2, 7])
        self.assertRaises(ValueError, graphs.RandomRing, angles=[0, 2, -1])

    def test_swissroll(self):
        graphs.SwissRoll(srtype='uniform')
        graphs.SwissRoll(srtype='classic')
        graphs.SwissRoll(noise=True)
        graphs.SwissRoll(noise=False)
        graphs.SwissRoll(dim=2)
        graphs.SwissRoll(dim=3)

    def test_grid2d(self):
        graphs.Grid2d(3, 2)
        graphs.Grid2d(3)

    def test_imgpatches(self):
        graphs.ImgPatches(img=self._img, patch_shape=(3, 3))

    def test_grid2dimgpatches(self):
        graphs.Grid2dImgPatches(img=self._img, patch_shape=(3, 3))

    def test_grid2d_diagonals(self):
        value = 0.5
        G = graphs.Grid2d(6, 7, diagonal=value)
        self.assertEqual(G.W[2, 8], value)
        self.assertEqual(G.W[9, 1], value)
        self.assertEqual(G.W[9, 3], value)
        self.assertEqual(G.W[2, 14], 0.0)
        self.assertEqual(G.W[17, 1], 0.0)
        self.assertEqual(G.W[9, 16], 1.0)
        self.assertEqual(G.W[20, 27], 1.0)

suite_graphs = unittest.TestLoader().loadTestsFromTestCase(TestCase)


class TestImportExport(unittest.TestCase):

    def test_networkx_export_import(self):
        # Export to networkx and reimport to PyGSP

        # Exporting the Bunny graph
        g = graphs.Bunny()
        g_nx = g.to_networkx()
        g2 = graphs.Graph.from_networkx(g_nx)
        np.testing.assert_array_equal(g.W.todense(), g2.W.todense())

    def test_networkx_import_export(self):
        # Import from networkx then export to networkx again
        g_nx = nx.gnm_random_graph(100, 50)  # Generate a random graph
        g = graphs.Graph.from_networkx(g_nx).to_networkx()

        np.testing.assert_array_equal(nx.adjacency_matrix(g_nx).todense(),
                                      nx.adjacency_matrix(g).todense())

    @unittest.skipIf(sys.version_info < (3,), 'old graph-tool')
    def test_graphtool_export_import(self):
        # Export to graph tool and reimport to PyGSP directly
        # The exported graph is a simple one without an associated Signal
        g = graphs.Bunny()
        g_gt = g.to_graphtool()
        g2 = graphs.Graph.from_graphtool(g_gt)
        np.testing.assert_array_equal(g.W.todense(), g2.W.todense())

    @unittest.skipIf(sys.version_info < (3,), 'old graph-tool')
    def test_graphtool_multiedge_import(self):
        # Manualy create a graph with multiple edges
        g_gt = gt.Graph()
        g_gt.add_vertex(n=10)
        # connect edge (3,6) three times
        for i in range(3):
            g_gt.add_edge(g_gt.vertex(3), g_gt.vertex(6))
        g = graphs.Graph.from_graphtool(g_gt)
        self.assertEqual(g.W[3, 6], 3.0)

        eprop_double = g_gt.new_edge_property("double")

        # Set the weight of 2 out of the 3 edges. The last one has a default weight of 0
        e = g_gt.edge(3, 6, all_edges=True)
        eprop_double[e[0]] = 8.0
        eprop_double[e[1]] = 1.0

        g_gt.edge_properties["weight"] = eprop_double
        g3 = graphs.Graph.from_graphtool(g_gt)
        self.assertEqual(g3.W[3, 6], 9.0)

    @unittest.skipIf(sys.version_info < (3,), 'old graph-tool')
    def test_graphtool_import_export(self):
        # Import to PyGSP and export again to graph tool directly
        # create a random graphTool graph that does not contain multiple edges and no signal
        graph_gt = gt.generation.random_graph(100, lambda : (np.random.poisson(4), np.random.poisson(4)))

        eprop_double = graph_gt.new_edge_property("double")
        for e in graph_gt.edges():
            eprop_double[e] = random.random()
        graph_gt.edge_properties["weight"] = eprop_double

        graph2_gt = graphs.Graph.from_graphtool(graph_gt).to_graphtool()

        self.assertEqual(graph_gt.num_edges(), graph2_gt.num_edges(),
                         "the number of edges does not correspond")

        def key(edge): return str(edge.source()) + ":" + str(edge.target())

        for e1, e2 in zip(sorted(graph_gt.edges(), key=key), sorted(graph2_gt.edges(), key=key)):
            self.assertEqual(e1.source(), e2.source())
            self.assertEqual(e1.target(), e2.target())
        for v1, v2 in zip(graph_gt.vertices(), graph2_gt.vertices()):
            self.assertEqual(v1, v2)

    def test_networkx_signal_export(self):
        graph = graphs.BarabasiAlbert(N=100, seed=42)
        rs = np.random.RandomState(42)
        signal1 = rs.normal(size=graph.N)
        signal2 = rs.normal(size=graph.N)
        graph.set_signal(signal1, "signal1")
        graph.set_signal(signal2, "signal2")
        graph_nx = graph.to_networkx()
        for i in range(graph.N):
            self.assertEqual(graph_nx.node[i]["signal1"], signal1[i])
            self.assertEqual(graph_nx.node[i]["signal2"], signal2[i])
        # invalid signal type
        graph = graphs.Path(3)
        graph.set_signal(np.array(['a', 'b', 'c']), 'sig')
        self.assertRaises(ValueError, graph.to_networkx)

    def test_graphtool_signal_export(self):
        g = graphs.Logo()
        rs = np.random.RandomState(42)
        s = rs.normal(size=g.N)
        s2 = rs.normal(size=g.N)
        g.set_signal(s, "signal1")
        g.set_signal(s2, "signal2")
        g_gt = g.to_graphtool()
        # Check the signals on all nodes
        for i, v in enumerate(g_gt.vertices()):
            self.assertEqual(g_gt.vertex_properties["signal1"][v], s[i])
            self.assertEqual(g_gt.vertex_properties["signal2"][v], s2[i])
        # invalid signal type
        graph = graphs.Path(3)
        graph.set_signal(np.array(['a', 'b', 'c']), 'sig')
        self.assertRaises(TypeError, graph.to_graphtool)

    @unittest.skipIf(sys.version_info < (3,), 'old graph-tool')
    def test_graphtool_signal_import(self):
        g_gt = gt.Graph()
        g_gt.add_vertex(10)

        g_gt.add_edge(g_gt.vertex(3), g_gt.vertex(6))
        g_gt.add_edge(g_gt.vertex(4), g_gt.vertex(6))
        g_gt.add_edge(g_gt.vertex(7), g_gt.vertex(2))

        vprop_double = g_gt.new_vertex_property("double")

        vprop_double[g_gt.vertex(0)] = 5
        vprop_double[g_gt.vertex(1)] = -3
        vprop_double[g_gt.vertex(2)] = 2.4

        g_gt.vertex_properties["signal"] = vprop_double
        g = graphs.Graph.from_graphtool(g_gt)
        self.assertEqual(g.signals["signal"][0], 5.0)
        self.assertEqual(g.signals["signal"][1], -3.0)
        self.assertEqual(g.signals["signal"][2], 2.4)

    def test_networkx_signal_import(self):
        graph_nx = nx.Graph()
        graph_nx.add_nodes_from(range(2, 5))
        graph_nx.add_edges_from([(3, 4), (2, 4), (3, 5)])
        nx.set_node_attributes(graph_nx, {2: 4, 3: 5, 5: 2.3}, "s")
        graph_pg = graphs.Graph.from_networkx(graph_nx)
        np.testing.assert_allclose(graph_pg.signals["s"], [4, 5, np.nan, 2.3])

    def test_no_weights(self):

        adjacency = np.array([[0, 1, 0], [1, 0, 1], [0, 1, 0]])

        # NetworkX no weights.
        graph_nx = nx.Graph()
        graph_nx.add_edge(0, 1)
        graph_nx.add_edge(1, 2)
        graph_pg = graphs.Graph.from_networkx(graph_nx)
        np.testing.assert_allclose(graph_pg.W.toarray(), adjacency)

        # NetworkX non-existent weight name.
        graph_nx.edges[(0, 1)]['weight'] = 2
        graph_nx.edges[(1, 2)]['weight'] = 2
        graph_pg = graphs.Graph.from_networkx(graph_nx)
        np.testing.assert_allclose(graph_pg.W.toarray(), 2*adjacency)
        graph_pg = graphs.Graph.from_networkx(graph_nx, weight='unknown')
        np.testing.assert_allclose(graph_pg.W.toarray(), adjacency)

        # Graph-tool no weights.
        graph_gt = gt.Graph(directed=False)
        graph_gt.add_edge(0, 1)
        graph_gt.add_edge(1, 2)
        graph_pg = graphs.Graph.from_graphtool(graph_gt)
        np.testing.assert_allclose(graph_pg.W.toarray(), adjacency)

        # Graph-tool non-existent weight name.
        prop = graph_gt.new_edge_property("double")
        prop[(0, 1)] = 2
        prop[(1, 2)] = 2
        graph_gt.edge_properties["weight"] = prop
        graph_pg = graphs.Graph.from_graphtool(graph_gt)
        np.testing.assert_allclose(graph_pg.W.toarray(), 2*adjacency)
        graph_pg = graphs.Graph.from_graphtool(graph_gt, weight='unknown')
        np.testing.assert_allclose(graph_pg.W.toarray(), adjacency)

    def test_break_join_signals(self):
        """Multi-dim signals are broken on export and joined on import."""
        graph1 = graphs.Sensor(20, seed=42)
        graph1.set_signal(graph1.coords, 'coords')
        # networkx
        graph2 = graph1.to_networkx()
        graph2 = graphs.Graph.from_networkx(graph2)
        np.testing.assert_allclose(graph2.signals['coords'], graph1.coords)
        # graph-tool
        graph2 = graph1.to_graphtool()
        graph2 = graphs.Graph.from_graphtool(graph2)
        np.testing.assert_allclose(graph2.signals['coords'], graph1.coords)
        # save and load (need ordered dicts)
        if sys.version_info >= (3, 6):
            filename = 'graph.graphml'
            graph1.save(filename)
            graph2 = graphs.Graph.load(filename)
            np.testing.assert_allclose(graph2.signals['coords'], graph1.coords)
            os.remove(filename)

    @unittest.skipIf(sys.version_info < (3, 6), 'need ordered dicts')
    def test_save_load(self):

        # TODO: test with multiple graphs and signals
        # * dtypes (float, int, bool) of adjacency and signals
        # * empty graph / isolated nodes

        G1 = graphs.Sensor(seed=42)
        W = G1.W.toarray()
        sig = np.random.RandomState(42).normal(size=G1.N)
        G1.set_signal(sig, 's')

        for fmt in ['graphml', 'gml', 'gexf']:
            for backend in ['networkx', 'graph-tool']:

                if fmt == 'gexf' and backend == 'graph-tool':
                    self.assertRaises(ValueError, G1.save, 'g', fmt, backend)
                    self.assertRaises(ValueError, graphs.Graph.load, 'g', fmt,
                                      backend)
                    os.remove('g')
                    continue

                atol = 1e-5 if fmt == 'gml' and backend == 'graph-tool' else 0

                for filename, fmt in [('graph.' + fmt, None), ('graph', fmt)]:
                    G1.save(filename, fmt, backend)
                    G2 = graphs.Graph.load(filename, fmt, backend)
                    np.testing.assert_allclose(G2.W.toarray(), W, atol=atol)
                    np.testing.assert_allclose(G2.signals['s'], sig, atol=atol)
                    os.remove(filename)

        self.assertRaises(ValueError, graphs.Graph.load, 'g.gml', fmt='?')
        self.assertRaises(ValueError, graphs.Graph.load, 'g.gml', backend='?')
        self.assertRaises(ValueError, G1.save, 'g.gml', fmt='?')
        self.assertRaises(ValueError, G1.save, 'g.gml', backend='?')

    @unittest.skipIf(sys.version_info < (3, 3), 'need unittest.mock')
    def test_import_errors(self):
        from unittest.mock import patch
        graph = graphs.Sensor()
        filename = 'graph.gml'
        with patch.dict(sys.modules, {'networkx': None}):
            self.assertRaises(ImportError, graph.to_networkx)
            self.assertRaises(ImportError, graphs.Graph.from_networkx, None)
            self.assertRaises(ImportError, graph.save, filename,
                              backend='networkx')
            self.assertRaises(ImportError, graphs.Graph.load, filename,
                              backend='networkx')
            graph.save(filename)
            graphs.Graph.load(filename)
        with patch.dict(sys.modules, {'graph_tool': None}):
            self.assertRaises(ImportError, graph.to_graphtool)
            self.assertRaises(ImportError, graphs.Graph.from_graphtool, None)
            self.assertRaises(ImportError, graph.save, filename,
                              backend='graph-tool')
            self.assertRaises(ImportError, graphs.Graph.load, filename,
                              backend='graph-tool')
            graph.save(filename)
            graphs.Graph.load(filename)
        with patch.dict(sys.modules, {'networkx': None, 'graph_tool': None}):
            self.assertRaises(ImportError, graph.save, filename)
            self.assertRaises(ImportError, graphs.Graph.load, filename)
        os.remove(filename)


suite_import_export = unittest.TestLoader().loadTestsFromTestCase(TestImportExport)
suite = unittest.TestSuite([suite_graphs, suite_import_export])<|MERGE_RESOLUTION|>--- conflicted
+++ resolved
@@ -7,11 +7,9 @@
 
 from __future__ import division
 
-<<<<<<< HEAD
-=======
 import os
 import random
->>>>>>> bf4e4374
+
 import sys
 import unittest
 
@@ -451,7 +449,7 @@
         G.set_coordinates('community2D')
         self.assertRaises(ValueError, G.set_coordinates, 'invalid')
 
-<<<<<<< HEAD
+
     def test_nngraph(self, n_vertices=24):
         """Test all the combinations of metric, kind, backend."""
         Graph = graphs.NNGraph
@@ -540,7 +538,7 @@
         # Attributes.
         self.assertEqual(Graph(data, kind='knn').radius, None)
         self.assertEqual(Graph(data, kind='radius').k, None)
-=======
+
     def test_line_graph(self):
         adjacency = [
             [0, 1, 1, 3],
@@ -602,7 +600,6 @@
             if dist_type != 'max_dist':
                 graphs.NNGraph(Xin, use_flann=True, NNtype='knn',
                                dist_type=dist_type)
->>>>>>> bf4e4374
 
     def test_bunny(self):
         graphs.Bunny()
