# -*- coding: utf-8 -*-

r"""
Module documentation.
"""

<<<<<<< HEAD
import os
import os.path
import numpy as np
from math import ceil, sqrt, log, exp
=======
import random as rd
from math import ceil, sqrt, log, exp, floor
>>>>>>> e0601eb9
from copy import deepcopy

import numpy as np
from scipy import sparse
from scipy import io
<<<<<<< HEAD
# from pygsp import utils
=======

from pygsp import utils
>>>>>>> e0601eb9


class Graph(object):
    r"""
    parameters:
        - W: Weights matrix
        - A: Adjacency matrix
        - N: Number of nodes
        - d: Degree vector
        - Ne: Egde number
        - gtype: Graph type
        - directed: If the graph is directed
        - lap_type: Laplacian type
        - L: Laplacian
    """

    # All the parameters that needs calculation to be set
    # or not needed are set to None
    def __init__(self, W=None, A=None, N=None, d=None, Ne=None,
                 gtype='unknown', directed=None,
                 lap_type='combinatorial', L=None, **kwargs):

        self.gtype = gtype
        self.lap_type = lap_type

        if W:
            self.W = sparse.lil_matrix(W)
        else:
            self.W = sparse.lil_matrix(0)
        if A:
            self.A = A
        else:
            self.A = sparse.lil_matrix(W > 0)
        if N:
            self.N = N
        else:
            self.N_init_default = True
            self.N = np.shape(self.W)[0]
        if d:
            self.d = d
        else:
            self.d = self.W.sum()
        if Ne:
            self.Ne = Ne
        else:
            self.Ne = np.zeros((self.N), float)
        if directed:
            self.directed = directed
        else:
            self.directed = utils.is_directed(self)
            pass
        if L:
            self.L = L
        else:
            self.L = utils.create_laplacian(self)

    def copy_graph_attr(self, gtype, Gn):
        r"""
        TODO write doc
        """
        return deepcopy(self)

    def separate_graph(self):
        r"""
        TODO write func & doc
        """
        raise NotImplementedError("Not implemented yet")

    def subgraph(self, c):
        r"""
        TODO better doc
        This function create a subgraph from G, keeping only the node(s) in c
        """

        sub_G = self
        sub_G.W = [c, c]
        try:
            sub_G.N = len(c)
        except TypeError:
            sub_G.N = 1

        sub_G.gtype = "sub-" + self.gtype

        return sub_G


class NNGraph(Graph):
    r"""
    Creates a graph from a pointcloud
    parameters:
        - Xin : Input Points
    """

    def __init__(self, Xin, gtype='knn', use_flann=0, center=1, rescale=1, k=10, sigma=0.1, epsilon=0.01, **kwargs):
        super(NNGraph, self).__init__(**kwargs)
        N, d = np.shape(Xin)
        Xout = Xin
        if self.center:
            # TODO Check if equi to repmat
            Xout = Xin - np.kron(Xin.mean(), N)

        if self.rescale:
            # TODO find equivalent to norm
            bounding_radius = 0.5 * norm(max(Xout) - min(Xout))
            # TODO scale =
            Xout *= scale * bounding_radius


class Bunny(NNGraph):

    def __init__(self):
        self.type = "radius"
        self.rescale = 1
        self.center = 1
        self.epsilon = 0.2
        # TODO do the ritgh way when point cloud is merged
        self.Xin = Pointcloud(name="bunny").P
        super(Bunny, self).__init__(Xin, **kwargs)


class Sphere(NNGraph):

    def __init__(self, **kwargs):
        super(Sphere, self).__init__(**kwargs)


class Cube(NNGraph):

    def __init__(self, radius=1, nb_pts=300, nb_dim=3, sampling="random", *kwargs):
        super(Cube, self).__init__(**kwargs)
        param = kwargs

        self.radius = radius
        self.nb_pts = nb_pts
        self.nb_dim
        self.sampling = sampling

        if self.nb_dim > 3:
            raise ValueError("Dimension > 3 not supported yet !")

        if self.sampling == "random":
            if vnb_dim == 2:
                pts = np.random.rand(self.nb_dim, self.nb_dim)

            if param_nb_dim == 3:
                n = floor(self.nb_dim/6)

                pts = np.zeros((n*6, 3))
                pts[:n, 1:] = np.random.rand(n, 2)
                pts[n:2*n, :] = np.concatenate((np.ones((n, 1)),
                                                np.random.rand(n, 2)),
                                               axis=1)

                pts[2*n:3*n, :] = np.concatenate((np.random.rand(n, 1),
                                                  np.zeros((n, 1)),
                                                  np.random.rand(n, 1)),
                                                 axis=1)
                pts[3*n:4*n, :] = np.concatenate((np.random.rand(n, 1),
                                                  np.ones((n, 1)),
                                                  np.random.rand(n, 1)),
                                                 axis=1)

                pts[4*n:5*n, :2] = np.random.rand(n, 2)
                pts[5*n:6*n, :] = np.concatenate((np.random.rand(n, 2),
                                                  np.ones((n, 1))),
                                                 axis=1)

        else:
            raise ValueError("Unknown sampling !")

        self.gtype = "knn"
        self.k = 10

        # call of the pcl_graph class
        pclnngraph(pts, param)


# Need M
class Grid2d(Graph):

    def __init__(self, Nv=16, Mv=None, **kwargs):
<<<<<<< HEAD

        self.Nv = Nv
        if Mv:
            self.Mv = Mv
        else:
            self.Mv = Nv

=======
        super(Grid2d, self).__init__(**kwargs)
        if Mv is not None:
            self.Mv = Mv
        else:
            self.Mv = Nv
        
>>>>>>> e0601eb9
        self.gtype = '2d-grid'
        self.Nv = self.Nv * self.Mv

        # Create weighted adjacency matrix
        K = 2 * self.Nv-1
        J = 2 * self.Mv-1

        i_inds = np.zeros((K*self.Mv + J*self.Nv, 1), dtype=float)
        j_inds = np.zeros((K*self.Mv + J*self.Nv, 1), dtype=float)
        for i in xrange(1, self.Mv):
            i_inds[(i-1)*K + np.arange(0, K)] = (i-1)*self.Nv + np.concatenate(np.arange(0, self.Nv-1), np.arange(1, self.Nv))
            j_inds[(i-1)*K + np.arange(0, K)] = (i-1)*self.Nv + np.concatenate(np.arange(1, self.Nv), np.arange(0, self.Nv-1))

        for i in xrange(1, self.Mv-1):
            i_inds[(K*self.Mv) + (i-1)*2*self.Nv + np.arange(1, 2*self.Nv)] = np.concatenate((i-1)*self.Nv + np.arange(1, self.Nv), (i*self.Nv) + np.arange(1, self.Nv))
            j_inds[(K*self.Mv) + (i-1)*2*self.Nv + np.arange(1, 2*self.Nv)] = np.concatenate((i*self.Nv) + np.arange(1, self.Nv), (i-1)*self.Nv + np.arange(1, self.Nv))

        self.W = sparse.csc_matrix((np.ones((K*self.Mv+J*self.Nv, 1)), (i_inds, j_inds)), shape=(self.Mv*self.Nv, self.Mv*self.Nv))

        super(Grid2d, self).__init__(**kwargs)


class Torus(Graph):

    def __init__(self, Nv=16, Mv=None, **kwargs):
<<<<<<< HEAD

        self.Nv = Nv
        if Mv:
=======
        super(Torus, self).__init__(**kwargs)
        if Mv is not None:
>>>>>>> e0601eb9
            self.Mv = Mv
        else:
            self.Mv = Nv

        self.gtype = 'Torus'
        self.directed = False

        # Create weighted adjancency matrix
        K = 2 * self.Nv
        J = 2 * self.Mv
        i_inds = np.zeros((K*self.Mv + J*self.Nv, 1), dtype=float)
        j_inds = np.zeros((K*self.Mv + J*self.Nv, 1), dtype=float)
        for i in xrange(1, self.Mv):
            i_inds[(i-1)*K + np.arange(0, K)] = (i-1)*self.Nv + np.concatenate(self.Nv, np.arange(0, self.Nv-1), np.arange(0, self.Nv))
            j_inds[(i-1)*K + np.arange(0, K)] = (i-1)*self.Nv + np.concatenate(np.arange(0, self.Nv), self.Nv, np.arange(0, self.Nv-1))
        for i in xrange(1, self.Mv-1):
            i_inds[(K*self.Mv) + (i-1)*2*self.Nv + np.arange(1, 2*self.Nv)] = np.concatenate((i-1)*self.Nv + np.arange(1, self.Nv), (i*self.Nv) + np.arange(1, self.Nv))
            j_inds[(K*self.Mv) + (i-1)*2*self.Nv + np.arange(1, 2*self.Nv)] = np.concatenate((i*self.Nv) + np.arange(1, self.Nv), (i-1)*self.Nv + np.arange(1, self.Nv))
        i_inds[K*self.Mv + (self.Mv-1)*2*self.Nv + np.arange(0, 2*self.Nv)] = np.concatenate(np.arange(0, self.Nv), (self.Mv-1)*self.Nv + np.arange(0, self.Nv))
        j_inds[K*self.Mv + (self.Mv-1)*2*self.Nv + np.arange(0, 2*self.Nv)] = np.concatenate((self.Mv-1)*self.Nv + np.arange(0, self.Nv), np.arange(0, self.Nv))

        self.W = sparse.csc_matrix((np.ones((K*self.Mv+J*self.Nv, 1)), (i_inds, j_inds)), shape=(self.Mv*self.Nv, self.Mv*self.Nv))

        super(Torus, self).__init__(**kwargs)
        # TODO implement plot attributes


# Need K
class Comet(Graph):

    def __init__(self, Nv=32, k=12, **kwargs):

        self.Nv = Nv
        self.k = k
        self.gtype = 'Comet'

        # Create weighted adjancency matrix
        i_inds = np.concatenate((np.ones(self.k), np.arange(1, self.k+1), np.arange(self.k+1, self.N-1), np.arange(self.k+2, self.N)))
        j_inds = np.concatenate((np.arange(1, self.k+1), np.ones(self.k), np.arange(self.k+2, self.N), np.arange(self.k+1, self.N-1)))

        self.W = sparse.csc_matrix((np.ones((1, np.size(i_inds))), (i_inds, j_inds)), shape=(self.Nv, self.Nv))

        super(Comet, self).__init__(**kwargs)
        # TODO implementate plot attributes


class LowStretchTree(Graph):

    def __init__(self, k=None, **kwargs):
        super(LowStretchTree, self).__init__(**kwargs)
        if k:
            self.k = k
        else:
            self.k = 6

        start_nodes = np.array([1, 1, 3])
        end_nodes = np.array([2, 3, 4])
        # TODO finish

class RandomRegular(Graph):

    def __init__(self, N=64, k=6, **kwargs):
        super(RandomRegular, self).__init__(**kwargs)
        self.N = N
        self.k = k

        self.gtype = "random_regular"
        self.W = createRandRegGraph(self.N. self.k)

        def createRandRegGraph(vertNum, deg):
            r"""
            createRegularGraph - creates a simple d-regular undirected graph
            simple = without loops or double edges
            d-reglar = each vertex is adjecent to d edges

            input arguments :
              vertNum - number of vertices
              deg - the degree of each vertex

            output arguments :
              A - A sparse matrix representation of the graph

            algorithm :
            "The pairing model" : create n*d 'half edges'.
            repeat as long as possible: pick a pair of half edges 
              and if it's legal (doesn't creat a loop nor a double edge)
              add it to the graph

            reference: http://citeseerx.ist.psu.edu/viewdoc/download?doi=10.1.1.67.7957&rep=rep1&type=pdf
            """

            n = vertNum
            d = deg
            matIter = 10

            # check parmaters
            if (n*d) % 2 == 1:
                raise ValueError("createRandRegGraph input err: n*d must be even!")

            # a list of open half-edges
            U = np.kron(np.ones((1, d)), np.arange(n)+1)

            # the graphs adajency matrix
            # A = sparse(n,n);


class Ring(Graph):

    def __init__(self, N=64, k=1, **kwargs):
        super(Ring, self).__init__(**kwargs)

        self.N = N
        self.k = k

        if self.k > self.N/2:
            raise ValueError("Too many neighbors requested.")

        # Create weighted adjancency matrix
        if self.k == self.N/2:
            num_edges = self.N*(self.k-1) + self.N/2
        else:
            num_edges = self.N*self.k

        i_inds = np.zeros((1, 2*num_edges))
        j_inds = np.zeros((1, 2*num_edges))

        all_inds = np.arange(self.N)+1
        for i in xrange(min(slef.k, floor((self.N_1)/2))):
            i_inds[:, (i*2*self.N):(i*2*self.N + self.N)] = all_inds
            j_inds[:, (i*2*self.N):(i*2*self.N + self.N)] = np.remainder(all_inds + i, self.N) + 1
            i_inds[:, (i*2*self.N + self.N):((i + 1)*2*self.N)] = np.remainder(all_inds + i, self.N) + 1
            j_inds[:, (i*2*self.N + self.N):((i + 1)*2*self.N)] = all_inds

        if self.k == self.N/2:
            i_inds[(2*sefl.N*(self.k - 1)):(2*self.N*(self.k - 1)+self.N)] = all_inds
            i_inds[(2*sefl.N*(self.k - 1)):(2*self.N*(self.k - 1)+self.N)] = np.remainder(all_inds + k, self.N) + 1

        # TODO G.W=sparse(i_inds,j_inds,ones(1,length(i_inds)),N,N);

        self.coords = np.array([np.cos(np.arange(self.N).reshape(self.N, 1)*2*np.pi/self.N),
                                np.sin(np.arange(self.N).reshape(self.N, 1)*2*np.pi/self.N)])

        self.limits = np.array([-1, 1, -1, 1])

        if sekf.k == 1:
            self.gtype = "ring"
        else:
            self.gtype = "k-ring"


# Need params
class Community(Graph):

    def __init__(self, N=256, Nc=None, com_sizes=[], min_com=None, min_deg=None, verboes=1, size_ratio=1, world_density=None, **kwargs):
        super(Community, self).__init__(**kwargs)
        param = kwargs

        # Initialisation of the parameters
        self.N = N

        if Nc:
            self.Nc = Nc
        else:

            self.Nc = round(sqrt(self.N))
        if len(com_sizes) != 0:
            if np.sum(com_sizes) != self.N:
                raise ValueError("GSP_COMMUNITY: The sum of the community sizes has to be equal to N")
            else:
                self.com_sizes = com_sizes

        if min_com:
            self.min_com = min_com
        else:
            self.min_com = round(self.N / self.Nc / 3.)

        if min_deg:
            self.min_deg = min_deg
        else:
            self.min_deg = round(self.min_com/2.)

        self.verbose = verbose

        self.size_ratio = size_ratio

        if world_density:
            self.world_density = world_density
        else:
            self.world_density = 1./self.N

        # Begining
        if len(self.com_sizes) == 0:
            com_lims = np.sort(np.random.choice(self.N - (self.min_com - 1)*self.Nc - 1, sefl.Nc - 1) + 1)
            com_lims += np.cumsum((self.min_com-1)*np.ones(np.shape(com_lims)))
            com_lims = np.concatenate((np.array([0]), com_lims, np.array([self.N])))
            self.com_sizes = np.diff(com_lims)

        if self.verbose > 2:
                X = np.zeros((10000, self.Nc + 1))
                # pick randomly param.Nc-1 points to cut the rows in communtities:
                for i in xrange(10000):
                    com_lims_tmp = np.sort(np.random.choice(self.N - (self.min_com - 1)*self.Nc - 1, sefl.Nc - 1) + 1)
                    com_lims_tmp += np.cumsum((self.min_com-1)*np.ones(np.shape(com_lims)))
                    X[i, :] = np.concatenate((np.array([0]), com_lims_tmp, np.array([self.N])))
                dX = np.transpose(np.diff(np.transpose(X)))
                for i in xrange(self.Nc):
                    # TODO
                    print("  TODO")
                del X
                del com_lims_tmp

        rad_world = self.size_ratio*sqrt(self.N)
        com_coords = rad_world*np.concatenate((-np.cos(2*np.pi*(np.arange(self.Nc) + 1).reshape(10, 1)/self.Nc),
                                               np.sin(2*np.pi*(np.arange(self.Nc) + 1).reshape(10, 1)/self.Nc)),
                                              axis=1)

        self.coords = np.ones((self.N, 2))

        # create uniformly random points in the unit disc
        for i in xrange(self.N):
            # use rejection sampling to sample from a unit disc (probability = pi/4)
            while np.linalg.norm(self.coords[i], 2) >= 0.5:
                # sample from the square and reject anything outside the circle
                self.coords[i] = rd.uniform(-0.5, 0.5), rd.uniform(-0.5, 0.5)

        # TODO THE INFO THINGS
        # add the offset for each node depending on which community it belongs to
        for i in xrange(self.Nc):
            com_size = self.com_size[i]
            rad_com = sqrt(com_size)

            node_ind = np.arange((com_lims[i+1]) - ((com_lims[i] + 1))) + (com_lims[i] + 1)
            # self.coords[node_ind] =

        D = gsp_distanz(np.transpose(self.coords))
        W = exp(-np.power(D, 2))
        W = np.where(W < 1e-3, 0, W)

        """W = W + abs(sprandsym(N, param.world_density));
        matlab: we create a sparse, symetric random matrix, with N for the shape, and world_density for the density.
        I did not thing yet how to do that in python (i dont even know if we can add a full matrix with a sparse matrix the samw way in matlb)
        """
        W = np.where(np.abs(W) > 0, 1, x).astype(float)
        self.W = sparse(W)
        self.gtype = "Community"


class Cube(NNGraph):

    def __init__(self, radius=1, nb_pts=300, nb_dim=300, sampling="random", **kwargs):
        super(Cube, self).__init__(**kwargs)
        param = kwargs
        self.raduis = radius
        self.nb_pts = nb_pts
        self.nb_dim = nb_dim
        self.sampling = sampling

        if self.nb_dim > 3:
            raise ValueError("Dimension > 3 not supported yet !")

        if self.sampling == "random":
            if self.nb_dim == 2:
                pts = np.random.rand(self.nb_dim, self.nb_dim)

            if self.nb_dim == 3:
                n = floor(self.nb_dim/6)

                pts = np.zeros((n*6, 3))
                pts[:n, 1:] = np.random.rand(n, 2)
                pts[n:2*n, :] = np.concatenate((np.ones((n, 1)),
                                                np.random.rand(n, 2)),
                                               axis=1)

                pts[2*n:3*n, :] = np.concatenate((np.random.rand(n, 1),
                                                  np.zeros((n, 1)),
                                                  np.random.rand(n, 1)),
                                                 axis=1)
                pts[3*n:4*n, :] = np.concatenate((np.random.rand(n, 1),
                                                  np.ones((n, 1)),
                                                  np.random.rand(n, 1)),
                                                 axis=1)

                pts[4*n:5*n, :2] = np.random.rand(n, 2)
                pts[5*n:6*n, :] = np.concatenate((np.random.rand(n, 2),
                                                  np.ones((n, 1))),
                                                 axis=1)

        else:
            raise ValueError("Unknown sampling !")

        self.gtype = "knn"
        self.k = 10

        # call of the pcl_graph class
        pclnngraph(pts, param)


class Sensor(Graph):

    def __init__(self, N=64, nc=2, regular=False, verbose=1, n_try=50, distribute=False, connected=True, set_to_one=False, **kwargs):
        super(Sensor, self).__init__(**kwargs)
        param = kwargs
        self.N = N
        self.nc = nc
        self.regular = regular
        self.verbose = verbose
        self.n_try = n_try
        self.distribute = distribute
        self.connected = connected
        self.set_to_one = set_to_one

        if self.connected:
            for x in xrange(self.n_try):
                W, XCoords, YCoords = create_weight_matrix(self.N, self.distribute, self.regular, self.nc)

                if gsp_check_connectivity_undirected(W):
                    break
                elif x == self.n_try-1:
                    print("Warning! Graph is not connected")
        else:
            W, XCoords, YCoords = create_weight_matrix(self.N, self.distribute, self.regular, self.nc)

        if self.set_to_one:
            np.where(x > 0, 1, x)

        # TODO
        self.W = sparse.lil_matrix
        self.W = (self.W + np.transpose(np.conjugate(self.W)))/2
        self.limits = np.array([0, 1, 0, 1])
        self.coords = [XCoords, YCoords]
        if self.regular:
            self.gtype = "regular sensor"
        else:
            self.gtype = "sensor"

        self.directed = False

        def create_weight_matrix(N, param_distribute, param_regular, param_nc):
            XCoords = np.zeros((N, 1))
            YCoords = np.zeros((N, 1))

            if param_distribute:
                mdim = ceil(sqrt(N))
                for i in xrange(mdim):
                    for j in xrange(mdim):
                        if i*mdim + j < N:
                            XCoords[i*mdim + j] = 1/mdim*np.random.rand()+i/mdim
                            YCoords[i*mdim + j] = 1/mdim*np.random.rand()+j/mdim

            # take random coordinates in a 1 by 1 square
            else:
                XCoords = np.random.rand(N, 1)
                YCoords = np.random.rand(N, 1)

            # Compute the distanz between all the points
            target_dist_cutoff = 2*N**(-0.5)
            T = 0.6
            s = sqrt(-target_dist_cutoff**2/(2*log(T)))

            # TODO gsp_distanz
            d = gsp_distanz([XCoords, YCoords])
            W = exp(-d**2/(2.*s**2))

            W -= np.diag(np.diag(x))

            if param_regular:
                W = get_nc_connection(W, param_nc)
            else:
                W2 = get_nc_connection(W, param_nc)
                np.where(W < T, 0, W)
                np.where(W2 > 0, W2, W)

            return W, XCoords, YCoords

        def get_nc_connection(W, param_nc):
            Wtmp = W
            W = np.zeros(np.shape(W))
<<<<<<< HEAD
            # for i in np.arange(np.shape(y)[0])

=======
            for i in xrange(np.shape(W)[0]):
                l = Wtemp[i]
                for j in xrange(param_nc):
                    val = np.max(l)
                    ind = np.argmax(l)
                    W[i, ind] = val
                    l[ind] = 0
>>>>>>> e0601eb9

            W = (W + np.transpose(np.conjugate(W)))/2.


# Need nothing
class Airfoil(Graph):

    def __init__(self):
        super(Airfoil, self).__init__()
        slef.A = sparse.lil_matrix()

        self.W = (A + np.transpose(np.conjugate(A)))/2

        self.coords = [x, y]


class DavidSensorNet(Graph):

    def __init__(self):
        super(DavidSensorNet, self).__init__()


class FullConnected(Graph):

    def __init__(self, N=10):
        super(FullConnected, self).__init__()
        self.N = N

        self.W = np.ones((self.N, self.N))-np.identity(self.N)

        tmp = np.arange(0, N).reshape(N, 1)
        self.coords = np.concatenate((np.cos(tpm*2*np.pi/self.N),
                                      np.sin(tpm*2*np.pi/self.N)),
                                     axis=1)
        self.limits = np.array([-1, 1, -1, 1])
        self.gtype = "full"


class Logo(Graph):

    def __init__(self):

        mat = io.loadmat(os.path.dirname(os.path.realpath(__file__)) + 'misc/logogsp.mat')
        self.W = mat['W']
        self.gtype = 'from MAT-file'
        # TODO implementate plot attribute
        super(Logo, self).__init__()


class Path(Graph):

    def __init__(self, N=16):
        super(Path, self).__init__()
        self.N = N
        inds_i = np.concatenate((np.arange(1, self.N), np.arange(2, self.N+1)),
                                axis=1)
        inds_j = np.concatenate((np.arange(2, self.N+1), np.arange(1, sefl.N)),
                                axis=1)

        np.ones((1, 2*(self.N-1)))

        # TODO
        self.W = sparse.lil_matrix()

        self.coord = np.concatenate((np.arange(1, self.N + 1).reshape(self.N, 1),
                                     np.zeros((1, self.N))),
                                    axis=1)

        self.limits = np.array([0, N+1, -1, 1])

        self.gtype = "path"


class RandomRing(Graph):

    def __init__(self, N=64):
        super(RandomRing, self).__init__()
        self.N = N

        position = np.sort(np.random.rand(x))
        position = np.sort(np.random.rand(x, 1), axis=0)

        weight = self.N*np.diff(x, axis=0)
        weightend = self.N*(1 + position[0] - position[-1])

        inds_j = np.conjugate(np.arange(2, self.N + 1).reshape(self.N-1, 1))
        inds_i = np.conjugate(np.arange(1, self.N).reshape(self.N-1, 1))

        # TODO
        self.W = sparse.lil_matrix(inds_i, inds_j, weight, N, N)
        # TOFIX
        # self.W(10, 0) = weightend
        self.W += np.conjugate(np.transpose(self.W))

        self.coords = np.concatenate((np.cos(position*2*np.pi),
                                      np.sin(position*2*np.pi)),
                                     axis=1)

        self.limits = np.array([-1, 1, -1, 1])

        self.gtype = 'random-ring'


def dummy(a, b, c):
    r"""
    Short description.

    Long description.

    Parameters
    ----------
    a : int
        Description.
    b : array_like
        Description.
    c : bool
        Description.

    Returns
    -------
    d : ndarray
        Description.

    Examples
    --------
    >>> import pygsp
    >>> pygsp.module1.dummy(0, [1, 2, 3], True)
    array([1, 2, 3])

    """
    return np.array(b)<|MERGE_RESOLUTION|>--- conflicted
+++ resolved
@@ -4,26 +4,16 @@
 Module documentation.
 """
 
-<<<<<<< HEAD
 import os
 import os.path
 import numpy as np
-from math import ceil, sqrt, log, exp
-=======
 import random as rd
 from math import ceil, sqrt, log, exp, floor
->>>>>>> e0601eb9
 from copy import deepcopy
-
-import numpy as np
 from scipy import sparse
 from scipy import io
-<<<<<<< HEAD
-# from pygsp import utils
-=======
 
 from pygsp import utils
->>>>>>> e0601eb9
 
 
 class Graph(object):
@@ -205,7 +195,6 @@
 class Grid2d(Graph):
 
     def __init__(self, Nv=16, Mv=None, **kwargs):
-<<<<<<< HEAD
 
         self.Nv = Nv
         if Mv:
@@ -213,14 +202,6 @@
         else:
             self.Mv = Nv
 
-=======
-        super(Grid2d, self).__init__(**kwargs)
-        if Mv is not None:
-            self.Mv = Mv
-        else:
-            self.Mv = Nv
-        
->>>>>>> e0601eb9
         self.gtype = '2d-grid'
         self.Nv = self.Nv * self.Mv
 
@@ -246,14 +227,9 @@
 class Torus(Graph):
 
     def __init__(self, Nv=16, Mv=None, **kwargs):
-<<<<<<< HEAD
 
         self.Nv = Nv
         if Mv:
-=======
-        super(Torus, self).__init__(**kwargs)
-        if Mv is not None:
->>>>>>> e0601eb9
             self.Mv = Mv
         else:
             self.Mv = Nv
@@ -313,6 +289,7 @@
         end_nodes = np.array([2, 3, 4])
         # TODO finish
 
+
 class RandomRegular(Graph):
 
     def __init__(self, N=64, k=6, **kwargs):
@@ -631,10 +608,6 @@
         def get_nc_connection(W, param_nc):
             Wtmp = W
             W = np.zeros(np.shape(W))
-<<<<<<< HEAD
-            # for i in np.arange(np.shape(y)[0])
-
-=======
             for i in xrange(np.shape(W)[0]):
                 l = Wtemp[i]
                 for j in xrange(param_nc):
@@ -642,7 +615,6 @@
                     ind = np.argmax(l)
                     W[i, ind] = val
                     l[ind] = 0
->>>>>>> e0601eb9
 
             W = (W + np.transpose(np.conjugate(W)))/2.
 
