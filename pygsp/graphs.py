# -*- coding: utf-8 -*-

r"""
Module documentation.
"""

import os
import os.path
import numpy as np
import random as rd
from math import ceil, sqrt, log, exp, floor
from copy import deepcopy
from scipy import sparse
from scipy import io

from pygsp import utils


class Graph(object):
    r"""
    parameters:
        - W: Weights matrix
        - A: Adjacency matrix
        - N: Number of nodes
        - d: Degree vector
        - Ne: Egde number
        - gtype: Graph type
        - directed: If the graph is directed
        - lap_type: Laplacian type
        - L: Laplacian
    """

    # All the parameters that needs calculation to be set
    # or not needed are set to None
    def __init__(self, W=None, A=None, N=None, d=None, Ne=None,
                 gtype='unknown', directed=None, coords=None,
                 lap_type='combinatorial', L=None, **kwargs):

        self.gtype = gtype
        self.lap_type = lap_type

        if W is not None:
            self.W = sparse.lil_matrix(W)
        else:
            self.W = sparse.lil_matrix(0)
        if A is not None:
            self.A = A
        else:
            self.A = sparse.lil_matrix(W > 0)
        if N:
            self.N = N
        else:
            self.N = np.shape(self.W)[0]
        if d:
            self.d = d
        else:
            self.d = self.W.sum()
        if Ne:
            self.Ne = Ne
        else:
            self.Ne = sel.W.nnz()
        if coords:
            self.coords = coords
        else:
            self.coords = np.zeros((self.N, 2))
        if directed:
            self.directed = directed
        else:
            self.directed = utils.is_directed(self)
            pass
        if L:
            self.L = L
        #else:
        #    self.L = utils.create_laplacian(self)

    def copy_graph_attr(self, gtype, Gn):
        r"""
        TODO write doc
        """
        return deepcopy(self)

    def separate_graph(self):
        r"""
        TODO write func & doc
        """
        raise NotImplementedError("Not implemented yet")

    def subgraph(self, c):
        r"""
        TODO better doc
        This function create a subgraph from G, keeping only the node(s) in c
        """

        sub_G = self
        sub_G.W = [c, c]
        try:
            sub_G.N = len(c)
        except TypeError:
            sub_G.N = 1

        sub_G.gtype = "sub-" + self.gtype

        return sub_G


class NNGraph(Graph):
    r"""
    Creates a graph from a pointcloud
    parameters:
        - Xin : Input Points
    """

    def __init__(self, Xin, gtype='knn', use_flann=False, center=True, rescale=True, k=10, sigma=0.1, epsilon=0.01, **kwargs):
        self.Xin = Xin
        self.gtype = gtype
        self.use_flann = use_flann
        self.center = center
        self.rescale = rescale
        self.k = k
        self.sigma = sigma
        self.epsilon = epsilon
        param = kwargs

        N, d = np.shape(self.Xin)
        Xout = self.Xin

        if self.center:
            Xout = self.Xin - np.kron(Xin.mean(), N)
            Xout = self.Xin - np.kron(np.ones((N, 1)),
                                      np.mean(self.Xin, axis=0))

        if self.rescale:
            bounding_radius = 0.5*np.linalg.norm(np.amax(Xout, axis=0) - np.amin(Xout, axis=0), 2)
            scale = N**min(d, 3)/10.
            Xout *= scale/bounding_radius

        if self.gtype == "knn":
            spi = np.zeros((N*self.k, 1))
            spj = np.zeros((N*self.k, 1))
            spv = np.zeros((N*self.k, 1))

            # since we didn't find a good python flann library yet, we wont implement it for now
            if self.use_flann:
                pass
            else:
                # TODO
                pass

            for i in xrange(N):
                spi[i*k:(i+1)*k] = np.kron(np.ones((k, 1)), i)
                spj[i*k:(i+1)*k] = NN[i, 1:]
                spv[i*k:(i+1)*k] = np.exp(-np.power(D[i, 1:], 2)/self.sigma)

            self.W = sparse.csc_matrix((spv, (spi, spj)),
                                       shape=(np.shape(self.Xin)[0],
                                              np.shape(self.Xin)[0]))

        elif self.gtype == "radius":
            for i in xrange(N):
                spi[i*k:(i+1)*k] = np.kron(np.ones((k, 1)), i)
                spj[i*k:(i+1)*k] = NN[i, 1:]
                spv[i*k:(i+1)*k] = np.exp(-np.power(D[i, 1:], 2)/self.sigma)

            self.W = sparse.csc_matrix((spv, (spi, spj)),
                                       shape=(np.shape(self.Xin)[0],
                                              np.shape(self.Xin)[0]))

        else:
            raise ValueError("Unknown type : allowed values are knn, radius")

        # Sanity check
        if np.shape(self.Xin)[0] != np.shape(self.Xin)[1]:
            raise ValueError("Weight matrix W is not square")

        self.coords = Xout
        self.gtype = "nearest neighbors"

        super(NNGraph, self).__init__(N=N, W=self.W, coords=self.coords, gtype=self.gtype, **kwargs)


class Bunny(NNGraph):

    def __init__(self, **kwargs):
        self.type = "radius"
        self.rescale = True
        self.center = True
        self.epsilon = 0.2
        # TODO do the right way when pointcloud is merged
        self.Xin = Pointcloud(name="bunny").P

        plotting = {}
        plotting["vertex_size"] = 10
        self.plotting = plotting

        super(Bunny, self).__init__(Xin=self.Xin, center=self.center, rescale=self.rescale, epsilon=self.epsilon, gtype=self.gtype, plotting=self.plotting, **kwargs)


class Sphere(NNGraph):

    def __init__(self, radius=1, nb_pts=300, nb_dim=3, sampling="random", **kwargs):
        self.radius = radius
        self.nb_pts = nb_pts
        self.nb_dim = nb_dim
        self.sampling = sampling

        if self.sampling == "random":
            pts = np.random.normal(0, 1, (self.nb_pts, self.nb_dim))
            for i in xrange(self.nb_pts):
                pts[i] /= np.linalg.norm(pts[i])
        else:
            raise ValueError("Unknow sampling!")

        self.gtype = "knn"
        self.k = 10

        super(Sphere, self).__init__(Xin=pts, gtype=self.gtype, k=self.k, **kwargs)


class Cube(NNGraph):

    def __init__(self, radius=1, nb_pts=300, nb_dim=3, sampling="random", **kwargs):
        param = kwargs
        self.radius = radius
        self.nb_pts = nb_pts
        self.nb_dim = nb_dim
        self.sampling = sampling

        if self.nb_dim > 3:
            raise ValueError("Dimension > 3 not supported yet !")

        if self.sampling == "random":
            if nb_dim == 2:
                pts = np.random.rand(self.nb_dim, self.nb_dim)

            elif self.nb_dim == 3:
                n = floor(self.nb_dim/6)

                pts = np.zeros((n*6, 3))
                pts[:n, 1:] = np.random.rand(n, 2)
                pts[n:2*n, :] = np.concatenate((np.ones((n, 1)),
                                                np.random.rand(n, 2)),
                                               axis=1)

                pts[2*n:3*n, :] = np.concatenate((np.random.rand(n, 1),
                                                  np.zeros((n, 1)),
                                                  np.random.rand(n, 1)),
                                                 axis=1)
                pts[3*n:4*n, :] = np.concatenate((np.random.rand(n, 1),
                                                  np.ones((n, 1)),
                                                  np.random.rand(n, 1)),
                                                 axis=1)

                pts[4*n:5*n, :2] = np.random.rand(n, 2)
                pts[5*n:6*n, :] = np.concatenate((np.random.rand(n, 2),
                                                  np.ones((n, 1))),
                                                 axis=1)

        else:
            raise ValueError("Unknown sampling !")

        self.gtype = "knn"
        self.k = 10

        super(Cube, self).__init__(Xin=pts, gtype=self.gtype, k=self.k, **kwargs)


# Need M
class Grid2d(Graph):

    def __init__(self, Nv=16, Mv=None, **kwargs):
        self.Nv = Nv
        if Mv:
            self.Mv = Mv
        else:
            self.Mv = Nv

        self.gtype = '2d-grid'
        self.N = self.Nv * self.Mv

        # Create weighted adjacency matrix
        K = 2*(self.Nv-1)
        J = 2*(self.Mv-1)

        i_inds = np.zeros((K*self.Mv + J*self.Nv, 1), dtype=float)
        j_inds = np.zeros((K*self.Mv + J*self.Nv, 1), dtype=float)

        for i in xrange(self.Mv):
            i_inds[i*self.K + np.arange(self.K), 0] = i*self.Nv + np.concatenate((np.arange(1, self.Nv), np.arange(1, self.Nv)+1))
            j_inds[i*self.K + np.arange(self.K), 0] = i*self.Nv + np.concatenate((np.arange(1, self.Nv)+1, np.arange(1, self.Nv)))

        for i in xrange(self.Mv-1):
            i_inds[(self.K*self.Mv) + i*2*self.Nv + np.arange(2*self.Nv), 0] = np.concatenate((i*self.Nv + np.arange(self.Nv)+1, (i+1)*self.Nv + np.arange(self.Nv)+1))
            j_inds[(self.K*self.Mv) + i*2*self.Nv + np.arange(2*self.Nv), 0] = np.concatenate(((i+1)*self.Nv + np.arange(self.Nv), i*self.Nv + np.arange(self.Nv)+1))

        self.W = sparse.csc_matrix((np.ones((K*self.Mv+J*self.Nv, 1)), (i_inds, j_inds)), shape=(self.Mv*self.Nv, self.Mv*self.Nv))

        xtmp = np.kron(np.ones((self.Mv, 1)), (np.arange(Nv)+1).reshape(Nv, 1))
        ytmp = np.sort(np.kron(np.ones((self.Nv, 1)), np.arange(Mv)+1)).reshape(self.Mv*self.Nv, 1)
        self.coords = np.concatenate((xtmp, ytmp), axis=1)

        plotting = {}
        plotting["limits"] = np.array([0, self.Nv+1, 0, self.Mv+1])
        plotting["vertex_size"] = 30
        self.plotting = plotting

        super(Grid2d, self).__init__(N=self.N, W=self.W, gtype=self.gtype, plotting=self.plotting, coords=self.coords, **kwargs)


class Torus(Graph):

    def __init__(self, Nv=16, Mv=None, **kwargs):
        self.Nv = Nv
        if Mv:
            self.Mv = Mv
        else:
            self.Mv = Nv

        self.gtype = 'Torus'
        self.directed = False

        # Create weighted adjancency matrix
        K = 2 * self.Nv
        J = 2 * self.Mv
        i_inds = np.zeros((K*self.Mv + J*self.Nv, 1), dtype=float)
        j_inds = np.zeros((K*self.Mv + J*self.Nv, 1), dtype=float)

        for i in xrange(self.Mv):
            i_inds[i*K + np.arange(K), 0] = i*self.Nv + np.concatenate((self.Nv, np.arange(self.Nv-1)+1, np.arange(self.Nv)+1))
            j_inds[i*K + np.arange(K), 0] = i*self.Nv + np.concatenate((np.arange(self.Nv)+1, self.Nv, np.arange(self.Nv-1)+1))

        for i in xrange(self.Mv-1):
            i_inds[K*self.Mv + i*2*self.Nv + np.arange(2*self.Nv), 0] = np.concatenate((i*self.Nv + np.arange(self.Nv)+1, (i+1)*self.Nv + np.arange(self.Nv)+1))
            j_inds[K*self.Mv + i*2*self.Nv + np.arange(2*self.Nv), 0] = np.concatenate(((i+1)*self.Nv + np.arange(self.Nv)+1, i*self.Nv + np.arange(self.Nv)+1))

        i_inds[K*self.Mv + (self.Mv-1)*2*self.Nv + np.arange(2*self.Nv), 0] = np.concatenate((np.arange(self.Nv), (self.Mv-1)*self.Nv + np.arange(self.Nv)))+1
        j_inds[K*self.Mv + (self.Mv-1)*2*self.Nv + np.arange(2*self.Nv), 0] = np.concatenate(((self.Mv-1)*self.Nv + np.arange(self.Nv), np.arange(self.Nv)))+1

        self.W = sparse.csc_matrix((np.ones((K*self.Mv+J*self.Nv, 1)), (i_inds, j_inds)), shape=(self.Mv*self.Nv, self.Mv*self.Nv))

        # Create Coordinate
        T = 1.5 + np.sin(np.arange(self.Mv)*2*np.pi/self.Mv).reshape(1, self.Mv)
        U = np.cos(np.arange(self.Mv)*2*np.pi/self.Mv).reshape(1, self.Mv)
        xtmp = np.cos(np.arange(self.Nv).reshape(self.Nv, 1)*2*np.pi/self.Nv)*T
        ytmp = np.sin(np.arange(self.Nv).reshape(self.Nv, 1)*2*np.pi/self.Nv)*T
        ztmp = np.kron(np.ones((self.Nv, 1)), U)
        self.coords = np.concatenate((np.reshape(xtmp, (self.Mv*self.Nv, 1), order='F'),
                                      np.reshape(ytmp, (self.Mv*self.Nv, 1), order='F'),
                                      np.reshape(ztmp, (self.Mv*self.Nv, 1), order='F')),
                                     axis=1)

        plotting = {}
        plotting["vertex_size"] = 30
        plotting["limits"] = np.array([-2.5, 2.5, -2.5, 2.5, -2.5, 2.5])
        self.plotting = plotting

        super(Torus, self).__init__(W=self.W, directed=self.directed, gtype=self.gtype, coords=self.coords, plotting=self.plotting, **kwargs)


# Need K
class Comet(Graph):

    def __init__(self, Nv=32, k=12, **kwargs):
        self.Nv = Nv
        self.k = k
        self.gtype = 'Comet'

        # Create weighted adjancency matrix
        i_inds = np.concatenate((np.ones((self.k)), np.arange(self.k)+2, np.arange(self.k+1, self.N), np.arange(self.k+2, self.N+1)))
        j_inds = np.concatenate((np.arange(self.k)+2, np.ones((self.k)), np.arange(self.k+2, self.N+1), np.arange(self.k+1, self.N)))

        self.W = sparse.csc_matrix((np.ones((1, np.size(i_inds))), (i_inds, j_inds)), shape=(self.Nv, self.Nv))

        tcoods = np.zeros((self.Nv, 2))
        inds = np.arange(k)+1
        tmpcoords[1:k+1, 1] = np.cos(inds*2*np.pi/k)
        tmpcoords[1:k+1, 2] = np.sin(inds*2*np.pi/k)
        tmpcoords[k+1:, 1] = np.arange(2, self.Nv-k+1)
        self.coords = tmpcoords

        plotting = {}
        plotting["limits"] = np.arange([-2, np.max(tmpcoords[:, 0]), np.min(tmpcoords[:, 1]), np.max(tmpcoords[:, 1])])
        self.plotting = plotting

        super(Comet, self).__init__(W=self.W, coords=self.coords, plotting=self.plotting, gtype=self.gtype, **kwargs)


class LowStretchTree(Graph):

    def __init__(self, k=6, **kwargs):

        start_nodes = np.array([1, 1, 3])
        end_nodes = np.array([2, 3, 4])
        W = csc_matrix((np.ones((1, 3)), (start_nodes, end_nodes)), shape=(4, 4))
        # TODO W=W+W'

        XCoords = np.array([1, 2, 1, 2])
        YCoords = np.array([1, 1, 2, 2])

        for p in xrange(2, k+1):
            #TODO the ii/jj part

            YCoords = np.kron(np.ones((1, 2)), YCoords)
            YCoords_new = np.array([YCoords, YCoords+2**(p-1)])
            YCoords = YCoords_new
            XCoords_new = np.array([XCoords, XCoords+2**(p-1)])
            XCoords = np.kron(np.ones((1, 2)), XCoords_new)

        self.coords = np.array([np.transpose(XCoords), np.transpose(YCoords)])
        self.limits = np.array([0, 2**k+1, 0, 2**k+1])
        self.N = (2**k)**2
        self.W = W
        self.root = 4**(k-1)
        self.gtype = "low strech tree"

        plotting = {}
        plotting["edges_width"] = 1.25
        plotting["vertex_sizee"] = 75
        self.plotting = plotting

        super(LowStretchTree, self).__init__(W=self.W, coords=self.coords, N=self.N, limits=self.limits, root=self.root, gtype=self.gtype, plotting=self.plotting, **kwargs)


class RandomRegular(Graph):

    def __init__(self, N=64, k=6, **kwargs):
        self.N = N
        self.k = k

        self.gtype = "random_regular"
        self.W = createRandRegGraph(self.N. self.k)

        super(RandomRegular, self).__init__(W=self.W, gtype=self.gtype, **kwargs)

        def createRandRegGraph(vertNum, deg):
            r"""
            createRegularGraph - creates a simple d-regular undirected graph
            simple = without loops or double edges
            d-reglar = each vertex is adjecent to d edges

            input arguments :
              vertNum - number of vertices
              deg - the degree of each vertex

            output arguments :
              A - A sparse matrix representation of the graph

            algorithm :
            "The pairing model" : create n*d 'half edges'.
            repeat as long as possible: pick a pair of half edges
              and if it's legal (doesn't creat a loop nor a double edge)
              add it to the graph

            reference: http://citeseerx.ist.psu.edu/viewdoc/download?doi=10.1.1.67.7957&rep=rep1&type=pdf
            """

            n = vertNum
            d = deg
            matIter = 10

            # check parmaters
            if (n*d) % 2 == 1:
                raise ValueError("createRandRegGraph input err: n*d must be even!")

            # a list of open half-edges
            U = np.kron(np.ones((1, d)), np.arange(n)+1)

            # the graphs adajency matrix
            # A = sparse(n,n);


class Ring(Graph):

    def __init__(self, N=64, k=1, **kwargs):
        self.N = N
        self.k = k

        if self.k > self.N/2:
            raise ValueError("Too many neighbors requested.")

        # Create weighted adjancency matrix
        if self.k == self.N/2:
            num_edges = self.N*(self.k-1) + self.N/2
        else:
            num_edges = self.N*self.k

        i_inds = np.zeros((1, 2*num_edges))
        j_inds = np.zeros((1, 2*num_edges))

        all_inds = np.arange(self.N)+1
        for i in xrange(min(self.k, floor((self.N_1)/2))):
            i_inds[:, (i*2*self.N):(i*2*self.N + self.N)] = all_inds
            j_inds[:, (i*2*self.N):(i*2*self.N + self.N)] = np.remainder(all_inds + i, self.N) + 1
            i_inds[:, (i*2*self.N + self.N):((i + 1)*2*self.N)] = np.remainder(all_inds + i, self.N) + 1
            j_inds[:, (i*2*self.N + self.N):((i + 1)*2*self.N)] = all_inds

        if self.k == self.N/2:
            i_inds[(2*self.N*(self.k - 1)):(2*self.N*(self.k - 1)+self.N)] = all_inds
            i_inds[(2*self.N*(self.k - 1)):(2*self.N*(self.k - 1)+self.N)] = np.remainder(all_inds + k, self.N) + 1

        self.W = sparse.csc_matrix((np.ones((1, 2*num_edges)), (i_inds, j_inds)), shape=(self.N, self.N))

        self.coords = np.array([np.cos(np.arange(self.N).reshape(self.N, 1)*2*np.pi/self.N),
                                np.sin(np.arange(self.N).reshape(self.N, 1)*2*np.pi/self.N)])

        plotting = {}
        plotting["limits"] = np.array([-1, 1, -1, 1])
        self.plotting = plotting

        if self.k == 1:
            self.gtype = "ring"
        else:
            self.gtype = "k-ring"

        super(Ring, self).__init__(W=self.W, N=self.N, gtype=self.gtype, coords=self.coords, plotting=self.plotting, **kwargs)


# Need params
class Community(Graph):

    def __init__(self, N=256, Nc=None, com_sizes=[], min_com=None, min_deg=None, verbose=1, size_ratio=1, world_density=None, **kwargs):
        param = kwargs

        # Initialisation of the parameters
        self.N = N
        if Nc:
            self.Nc = Nc
        else:
            self.Nc = round(sqrt(self.N))

        if len(com_sizes) != 0:
            if np.sum(com_sizes) != self.N:
                raise ValueError("GSP_COMMUNITY: The sum of the community sizes has to be equal to N")
            else:
                self.com_sizes = com_sizes

        if min_com:
            self.min_com = min_com
        else:
            self.min_com = round(self.N / self.Nc / 3.)

        if min_deg:
            self.min_deg = min_deg
        else:
            self.min_deg = round(self.min_com/2.)

        self.verbose = verbose
        self.size_ratio = size_ratio

        if world_density:
            self.world_density = world_density
        else:
            self.world_density = 1./self.N

        # Begining
        if len(self.com_sizes) == 0:
            com_lims = np.sort(np.random.choice(self.N - (self.min_com - 1)*self.Nc - 1, self.Nc - 1) + 1)
            com_lims += np.cumsum((self.min_com-1)*np.ones(np.shape(com_lims)))
            com_lims = np.concatenate((np.array([0]), com_lims, np.array([self.N])))
            self.com_sizes = np.diff(com_lims)

        if self.verbose > 2:
                X = np.zeros((10000, self.Nc + 1))
                # pick randomly param.Nc-1 points to cut the rows in communtities:
                for i in xrange(10000):
                    com_lims_tmp = np.sort(np.random.choice(self.N - (self.min_com - 1)*self.Nc - 1, self.Nc - 1) + 1)
                    com_lims_tmp += np.cumsum((self.min_com-1)*np.ones(np.shape(com_lims)))
                    X[i, :] = np.concatenate((np.array([0]), com_lims_tmp, np.array([self.N])))
                dX = np.transpose(np.diff(np.transpose(X)))
                for i in xrange(self.Nc):
                    # TODO
                    print("  TODO")
                del X
                del com_lims_tmp

        rad_world = self.size_ratio*sqrt(self.N)
        com_coords = rad_world*np.concatenate((-np.cos(2*np.pi*(np.arange(self.Nc) + 1).reshape(10, 1)/self.Nc),
                                               np.sin(2*np.pi*(np.arange(self.Nc) + 1).reshape(10, 1)/self.Nc)),
                                              axis=1)

        self.coords = np.ones((self.N, 2))

        # create uniformly random points in the unit disc
        for i in xrange(self.N):
            # use rejection sampling to sample from a unit disc (probability = pi/4)
            while np.linalg.norm(self.coords[i], 2) >= 0.5:
                # sample from the square and reject anything outside the circle
                self.coords[i] = rd.uniform(-0.5, 0.5), rd.uniform(-0.5, 0.5)

        # TODO THE INFO THINGS
        # add the offset for each node depending on which community it belongs to
        for i in xrange(self.Nc):
            com_size = self.com_size[i]
            rad_com = sqrt(com_size)

            node_ind = np.arange((com_lims[i+1]) - ((com_lims[i] + 1))) + (com_lims[i] + 1)

            # TODO self.coords[node_ind] =

        D = gsp_distanz(np.transpose(self.coords))
        W = exp(-np.power(D, 2))
        W = np.where(W < 1e-3, 0, W)

        """W = W + abs(sprandsym(N, param.world_density));
        matlab: we create a sparse, symetric random matrix, with N for the shape, and world_density for the density.
        I did not thing yet how to do that in python (i dont even know if we can add a full matrix with a sparse matrix the samw way in matlb)
        """
        W = np.where(np.abs(W) > 0, 1, x).astype(float)
        self.W = sparse.csc_matrix(W)
        self.gtype = "Community"

        super(Community, self).__init__(W=self.W, gtype=self.gtype, coords=self.coords, **kwargs)


class Sensor(Graph):

    def __init__(self, N=64, nc=2, regular=False, verbose=1, n_try=50, distribute=False, connected=True, set_to_one=False, **kwargs):
        param = kwargs
        self.N = N
        self.nc = nc
        self.regular = regular
        self.verbose = verbose
        self.n_try = n_try
        self.distribute = distribute
        self.connected = connected
        self.set_to_one = set_to_one

        if self.connected:
            for x in xrange(self.n_try):
                W, XCoords, YCoords = create_weight_matrix(self.N,
                                                           self.distribute,
                                                           self.regular,
                                                           self.nc)

                if gsp_check_connectivity_undirected(W):
                    break
                elif x == self.n_try-1:
                    print("Warning! Graph is not connected")
        else:
            W, XCoords, YCoords = create_weight_matrix(self.N, self.distribute,
                                                       self.regular, self.nc)

        if self.set_to_one:
            W = np.where(W > 0, 1, W)

        self.W = sparse.lil_matrix(W)
        self.W = (self.W + self.W.conjugate().transpose())/2
        self.coords = np.array([XCoords, YCoords])
        if self.regular:
            self.gtype = "regular sensor"
        else:
            self.gtype = "sensor"
        self.directed = False

        plotting = {}
        plotting["limits"] = np.array([0, 1, 0, 1])
        self.plotting = plotting

        super(Sensor, self).__init__(W=self.W, N=self.N, gtype=self.gtype, coords=self.coords, plotting=self.plotting, directed=self.directed, **kwargs)

        def create_weight_matrix(N, param_distribute, param_regular, param_nc):
            XCoords = np.zeros((N, 1))
            YCoords = np.zeros((N, 1))

            if param_distribute:
                mdim = ceil(sqrt(N))
                for i in xrange(mdim):
                    for j in xrange(mdim):
                        if i*mdim + j < N:
                            XCoords[i*mdim + j] = 1/mdim*np.random.rand()+i/mdim
                            YCoords[i*mdim + j] = 1/mdim*np.random.rand()+j/mdim

            # take random coordinates in a 1 by 1 square
            else:
                XCoords = np.random.rand(N, 1)
                YCoords = np.random.rand(N, 1)

            # Compute the distanz between all the points
            target_dist_cutoff = 2*N**(-0.5)
            T = 0.6
            s = sqrt(-target_dist_cutoff**2/(2*log(T)))

            # TODO gsp_distanz
            d = gsp_distanz([XCoords, YCoords])
            W = exp(-d**2/(2.*s**2))

            W -= np.diag(np.diag(x))

            if param_regular:
                W = get_nc_connection(W, param_nc)
            else:
                W2 = get_nc_connection(W, param_nc)
                W = np.where(W < T, 0, W)
                W = np.where(W2 > 0, W2, W)

            return W, XCoords, YCoords

        def get_nc_connection(W, param_nc):
            Wtmp = W
            W = np.zeros(np.shape(W))

            for i in xrange(np.shape(W)[0]):
                l = Wtmp[i]
                for j in xrange(param_nc):
                    val = np.max(l)
                    ind = np.argmax(l)
                    W[i, ind] = val
                    l[ind] = 0

            W = (W + np.transpose(np.conjugate(W)))/2.

            return W


# Need nothing
class Airfoil(Graph):

    def __init__(self):
        mat = io.loadmat(os.path.dirname(os.path.realpath(__file__)) + '/misc/airfoil.mat')
        i_inds = mat['i_inds']
        j_inds = mat['j_inds']
        self.A = sparse.coo_matrix((np.ones((12289)), (np.reshape(i_inds, (12289)), np.reshape(j_inds, (12289)))), shape=(4254, 4254))
        self.W = (self.A + sparse.csc_matrix.getH(self.A))/2

        x = mat['x']
        y = mat['y']

        self.coords = np.array([x, y])
        self.gtype = 'Airfoil'

        plotting = {}
        plotting["limits"] = np.array([-1e-4, 1.01*np.max(x), -1e-4, 1.01*np.max(y)])
        plotting["vertex_size"] = 30
        self.plotting = plotting

        super(Airfoil, self).__init__(W=self.W, A=self.A, coords=self.coords, plotting=self.plotting, gtype=self.gtype)


class DavidSensorNet(Graph):

    def __init__(self, N=64):
        self.N = N

        if self.N == 64:
<<<<<<< HEAD
            mat = io.loadmat(os.path.dirname(os.path.realpath(__file__)) + '/misc/david64.mat')
            self.W = mat["W"]
            self.N = mat["N"][0, 0]
            self.coords = mat["coords"]

        elif self.N == 500:
            mat = io.loadmat(os.path.dirname(os.path.realpath(__file__)) + '/misc/david500.mat')
            self.W = mat["W"]
            self.N = mat["N"][0, 0]
            self.coords = mat["coords"]
=======

            mat = io.loadmat(os.path.dirname(os.path.realpath(__file__)) + '/misc/david64.mat')
            # TODO use david64
            self.W = W
            self.N = N
            self.coords = coords

        elif self.N == 500:
            mat = io.loadmat(os.path.dirname(os.path.realpath(__file__)) + '/misc/david500.mat')
            # TODO use david500
            self.W = W
            self.N = N
            self.coords = coords
>>>>>>> 9e0118eb

        else:
            self.coords = np.random.rand(self.N, 2)

            target_dist_cutoff = -0.125*self.N/436.075+0.2183
            T = 0.6
            s = sqrt(-target_dist_cutoff**2/(2.*log(T)))
            d = gsp_distanz(np.conjugate(np.transpose(self.coords)))
            W = np.exp(-np.power(d, 2)/2.*s**2)
            W = np.where(W < T, 0, W)
            W -= np.diag(np.diag(W))
            self.W = sparse.lil_matrix(W)

        self.gtype = 'davidsensornet'
        self.plotting = {"limits": [0, 1, 0, 1]}

        super(DavidSensorNet, self).__init__(W=self.W, N=self.N, coords=self.coords, plotting=self.plotting, gtype=self.gtype)


class FullConnected(Graph):

    def __init__(self, N=10):
        self.N = N

        self.W = np.ones((self.N, self.N))-np.identity(self.N)

        tmp = np.arange(0, N).reshape(N, 1)
        self.coords = np.concatenate((np.cos(tmp*2*np.pi/self.N),
                                      np.sin(tmp*2*np.pi/self.N)),
                                     axis=1)
        self.plotting = {"limits": np.array([-1, 1, -1, 1])}
        self.gtype = "full"

        super(FullConnected, self).__init__(N=self.N, W=self.W, coords=self.coords, plotting=self.plotting, gtype=self.gtype)


class Logo(Graph):

    def __init__(self):
        mat = io.loadmat(os.path.dirname(os.path.realpath(__file__)) + '/misc/logogsp.mat')

        self.W = mat['W']
        self.gtype = 'LogoGSP'

        self.plotting = {"vertex_size": 30}
        self.limits = np.array([0, 640, -400, 0])

        super(Logo, self).__init__(W=self.W, gtype=self.gtype, limits=self.limits, plotting=self.plotting)


class Path(Graph):

    def __init__(self, N=16):
        self.N = N

        inds_i = np.concatenate((np.arange(1, self.N), np.arange(2, self.N+1)),
                                axis=1)
        inds_j = np.concatenate((np.arange(2, self.N+1), np.arange(1, self.N)),
                                axis=1)

        np.ones((1, 2*(self.N-1)))

        self.W = sparse.csc_matrix((np.ones((1, 2*(self.N - 1))),
                                    (inds_i, inds_j)),
                                   shape=(self.N, self.N))
        self.coord = np.concatenate((np.arange(1, self.N + 1).reshape(self.N, 1),
                                     np.zeros((1, self.N))),
                                    axis=1)
        self.plotting = {"limits": np.array([0, N+1, -1, 1])}
        self.gtype = "path"

        super(Path, self).__init__(W=self.W, coords=self.coords, plotting=self.plotting, gtype=self.gtype)


class RandomRing(Graph):

    def __init__(self, N=64):
        self.N = N

        position = np.sort(np.random.rand(self.N, 1), axis=0)

        weight = self.N*np.diff(self.N, axis=0)
        weightend = self.N*(1 + position[0] - position[-1])

        inds_j = np.conjugate(np.arange(2, self.N + 1).reshape(self.N-1, 1))
        inds_i = np.conjugate(np.arange(1, self.N).reshape(self.N-1, 1))

        self.W = sparse.csc_matrix((weight, (inds_i, inds_j)),
                                   shape=(self.N, self.N))
        self.W[self.N, 1] = weightend

        self.W += np.conjugate(np.transpose(self.W))

        self.coords = np.concatenate((np.cos(position*2*np.pi),
                                      np.sin(position*2*np.pi)),
                                     axis=1)

        self.limits = np.array([-1, 1, -1, 1])
        self.gtype = 'random-ring'

        super(RandomRing, self).__init__(N=self.N, W=self.W, coords=self.coords, limits=self.limits, gtype=self.gtype)


def dummy(a, b, c):
    r"""
    Short description.

    Long description.

    Parameters
    ----------
    a : int
        Description.
    b : array_like
        Description.
    c : bool
        Description.

    Returns
    -------
    d : ndarray
        Description.

    Examples
    --------
    >>> import pygsp
    >>> pygsp.module1.dummy(0, [1, 2, 3], True)
    array([1, 2, 3])

    """
    return np.array(b)<|MERGE_RESOLUTION|>--- conflicted
+++ resolved
@@ -70,7 +70,7 @@
             pass
         if L:
             self.L = L
-        #else:
+        # else:
         #    self.L = utils.create_laplacian(self)
 
     def copy_graph_attr(self, gtype, Gn):
@@ -397,7 +397,7 @@
         YCoords = np.array([1, 1, 2, 2])
 
         for p in xrange(2, k+1):
-            #TODO the ii/jj part
+            # TODO the ii/jj part
 
             YCoords = np.kron(np.ones((1, 2)), YCoords)
             YCoords_new = np.array([YCoords, YCoords+2**(p-1)])
@@ -741,7 +741,6 @@
         self.N = N
 
         if self.N == 64:
-<<<<<<< HEAD
             mat = io.loadmat(os.path.dirname(os.path.realpath(__file__)) + '/misc/david64.mat')
             self.W = mat["W"]
             self.N = mat["N"][0, 0]
@@ -752,21 +751,6 @@
             self.W = mat["W"]
             self.N = mat["N"][0, 0]
             self.coords = mat["coords"]
-=======
-
-            mat = io.loadmat(os.path.dirname(os.path.realpath(__file__)) + '/misc/david64.mat')
-            # TODO use david64
-            self.W = W
-            self.N = N
-            self.coords = coords
-
-        elif self.N == 500:
-            mat = io.loadmat(os.path.dirname(os.path.realpath(__file__)) + '/misc/david500.mat')
-            # TODO use david500
-            self.W = W
-            self.N = N
-            self.coords = coords
->>>>>>> 9e0118eb
 
         else:
             self.coords = np.random.rand(self.N, 2)
