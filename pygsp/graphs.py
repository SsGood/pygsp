--- conflicted
+++ resolved
@@ -240,11 +240,7 @@
         >>> from pygsp import graphs
         >>> Torus = graphs.Torus()
         >>> G = graphs.TwoMoons()
-<<<<<<< HEAD
-        >>> G.copy_graph_attributes(type=0, Gn=Torus);
-=======
         >>> G.copy_graph_attributes(ctype=False, Gn=Torus);
->>>>>>> d6c97892
 
         """
         # if no Gn given
