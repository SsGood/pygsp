# -*- coding: utf-8 -*-

r"""
The :mod:`pygsp.plotting` module implements functionality to plot PyGSP objects
with a `pyqtgraph <http://www.pyqtgraph.org>`_ or `matplotlib
<https://matplotlib.org>`_ drawing backend (which can be controlled by the
:data:`BACKEND` constant or individually for each plotting call).

Most users won't use this module directly.
Graphs (from :mod:`pygsp.graphs`) are to be plotted with
:meth:`pygsp.graphs.Graph.plot` and
:meth:`pygsp.graphs.Graph.plot_spectrogram`.
Filters (from :mod:`pygsp.filters`) are to be plotted with
:meth:`pygsp.filters.Filter.plot`.

.. data:: BACKEND

    Indicates which drawing backend to use if none are provided to the plotting
    functions. Should be either ``'matplotlib'`` or ``'pyqtgraph'``. In general
    pyqtgraph is better for interactive exploration while matplotlib is better
    at generating figures to be included in papers or elsewhere.

"""

from __future__ import division

import functools

import numpy as np

from pygsp import utils


_logger = utils.build_logger(__name__)

BACKEND = 'matplotlib'
_qtg_windows = []
_qtg_widgets = []
_plt_figures = []


def _import_plt():
    try:
        import matplotlib as mpl
        from matplotlib import pyplot as plt
        from mpl_toolkits import mplot3d
    except Exception:
        raise ImportError('Cannot import matplotlib. Choose another backend '
                          'or try to install it with '
                          'pip (or conda) install matplotlib.')
    return mpl, plt, mplot3d


def _import_qtg():
    try:
        import pyqtgraph as qtg
        import pyqtgraph.opengl as gl
        from pyqtgraph.Qt import QtGui
    except Exception:
        raise ImportError('Cannot import pyqtgraph. Choose another backend '
                          'or try to install it with '
                          'pip (or conda) install pyqtgraph. You will also '
                          'need PyQt5 (or PySide) and PyOpenGL.')
    return qtg, gl, QtGui


def _plt_handle_figure(plot):
    r"""Handle the common work (creating an axis if not given, setting the
    title) of all matplotlib plot commands."""

    # Preserve documentation of plot.
    @functools.wraps(plot)

    def inner(obj, **kwargs):

        # Create a figure and an axis if none were passed.
        if kwargs['ax'] is None:
            _, plt, _ = _import_plt()
            fig = plt.figure()
            global _plt_figures
            _plt_figures.append(fig)

            if (hasattr(obj, 'coords') and obj.coords.ndim == 2 and
                    obj.coords.shape[1] == 3):
                kwargs['ax'] = fig.add_subplot(111, projection='3d')
            else:
                kwargs['ax'] = fig.add_subplot(111)

        title = kwargs.pop('title')

        plot(obj, **kwargs)

        kwargs['ax'].set_title(title)

        try:
            fig.show(warn=False)
        except NameError:
            # No figure created, an axis was passed.
            pass

        return kwargs['ax'].figure, kwargs['ax']

    return inner


def close_all():
    r"""Close all opened windows."""

    # Windows can be closed by releasing all references to them so they can be
    # garbage collected. May not be necessary to call close().
    global _qtg_windows
    for window in _qtg_windows:
        window.close()
    _qtg_windows = []

    global _qtg_widgets
    for widget in _qtg_widgets:
        widget.close()
    _qtg_widgets = []

    global _plt_figures
    for fig in _plt_figures:
        _, plt, _ = _import_plt()
        plt.close(fig)
    _plt_figures = []


def show(*args, **kwargs):
    r"""Show created figures, alias to plt.show().

    By default, showing plots does not block the prompt.
    Calling this function will block execution.
    """
    _, plt, _ = _import_plt()
    plt.show(*args, **kwargs)


def close(*args, **kwargs):
    r"""Close last created figure, alias to plt.close()."""
    _, plt, _ = _import_plt()
    plt.close(*args, **kwargs)


def _qtg_plot_graph(G, edges, vertex_size, title):

    qtg, gl, QtGui = _import_qtg()

    if G.coords.shape[1] == 2:

        window = qtg.GraphicsWindow()
        window.setWindowTitle(title)
        view = window.addViewBox()
        view.setAspectLocked()

        if edges:
            pen = tuple(np.array(G.plotting['edge_color']) * 255)
        else:
            pen = None

        adj = _get_coords(G, edge_list=True)

        g = qtg.GraphItem(pos=G.coords, adj=adj, pen=pen,
                          size=vertex_size/10)
        view.addItem(g)

        global _qtg_windows
        _qtg_windows.append(window)

    elif G.coords.shape[1] == 3:
        if not QtGui.QApplication.instance():
            QtGui.QApplication([])  # We want only one application.
        widget = gl.GLViewWidget()
        widget.opts['distance'] = 10
        widget.show()
        widget.setWindowTitle(title)

        if edges:
            x, y, z = _get_coords(G)
            pos = np.stack((x, y, z), axis=1)
            g = gl.GLLinePlotItem(pos=pos, mode='lines',
                                  color=G.plotting['edge_color'])
            widget.addItem(g)

        gp = gl.GLScatterPlotItem(pos=G.coords, size=vertex_size/3,
                                  color=G.plotting['vertex_color'])
        widget.addItem(gp)

        global _qtg_widgets
        _qtg_widgets.append(widget)


def _plot_filter(filters, n, eigenvalues, sum, title, ax, **kwargs):
    r"""Plot the spectral response of a filter bank.

    Parameters
    ----------
    n : int
        Number of points where the filters are evaluated.
    eigenvalues : boolean
        Whether to show the eigenvalues of the graph Laplacian.
        The eigenvalues should have been computed with
        :meth:`~pygsp.graphs.Graph.compute_fourier_basis`.
        By default, the eigenvalues are shown if they are available.
    sum : boolean
        Whether to plot the sum of the squared magnitudes of the filters.
        Default True if there is multiple filters.
    title : str
        Title of the figure.
    ax : :class:`matplotlib.axes.Axes`
        Axes where to draw the graph. Optional, created if not passed.
        Only available with the matplotlib backend.
    kwargs : dict
        Additional parameters passed to the matplotlib plot function.
        Useful for example to change the linewidth, linestyle, or set a label.
        Only available with the matplotlib backend.

    Returns
    -------
    fig : :class:`matplotlib.figure.Figure`
        The figure the plot belongs to. Only with the matplotlib backend.
    ax : :class:`matplotlib.axes.Axes`
        The axes the plot belongs to. Only with the matplotlib backend.

    Notes
    -----
    This function is only implemented for the matplotlib backend at the moment.

    Examples
    --------
    >>> import matplotlib
    >>> G = graphs.Logo()
    >>> mh = filters.MexicanHat(G)
    >>> fig, ax = mh.plot()

    """

    if eigenvalues is None:
        eigenvalues = hasattr(filters.G, '_e')

    if sum is None:
        sum = filters.n_filters > 1

    if title is None:
        title = repr(filters)

    return _plt_plot_filter(filters, n=n, eigenvalues=eigenvalues, sum=sum,
                            title=title, ax=ax, **kwargs)


@_plt_handle_figure
def _plt_plot_filter(filters, n, eigenvalues, sum, ax, **kwargs):

    x = np.linspace(0, filters.G.lmax, n)

    params = dict(alpha=0.5)
    params.update(kwargs)

    if eigenvalues:

        for e in filters.G.e:
            ax.axvline(x=e, color=[0.9]*3, linewidth=1)

<<<<<<< HEAD
    x = np.linspace(0, filters.G.lmax, n)
    # Plot all filters on one figure. A user can plot a single filterbank with
    # filter[1].plot() or a single filter with filter[1, 3].plot().
    y = filters.evaluate(x).reshape((-1, n)).T
    ax.plot(x, y, **kwargs)
=======
        # Plot dots where the evaluation matters.
        y = filters.evaluate(filters.G.e).T
        ax.plot(filters.G.e, y, '.', **params)

        # Evaluate the filter bank at the eigenvalues to avoid plotting
        # artifacts, for example when deltas are centered on the eigenvalues.
        x = np.sort(np.concatenate([x, filters.G.e]))

    y = filters.evaluate(x).T
    ax.plot(x, y, **params)
>>>>>>> 1869b022

    # TODO: plot highlighted eigenvalues

    if sum:
        ax.plot(x, np.sum(y**2, 1), 'k', **kwargs)

    ax.set_xlabel(r"$\lambda$: laplacian's eigenvalues / graph frequencies")
    ax.set_ylabel(r'$\hat{g}(\lambda)$: filter response')


def _plot_graph(G, vertex_color, vertex_size, highlight,
                edges, edge_color, edge_width,
                indices, colorbar, limits, ax, title, backend):
    r"""Plot a graph with signals as color or vertex size.

    Parameters
    ----------
    vertex_color : array-like or color
        Signal to plot as vertex color (length is the number of vertices).
        If None, vertex color is set to `graph.plotting['vertex_color']`.
        Alternatively, a color can be set in any format accepted by matplotlib.
    vertex_size : array-like or int
        Signal to plot as vertex size (length is the number of vertices).
        Vertex size ranges from 0.5 to 2 times `graph.plotting['vertex_size']`.
        If None, vertex size is set to `graph.plotting['vertex_size']`.
        Alternatively, a size can be passed as an integer.
        The pyqtgraph backend only accepts an integer size.
    highlight : iterable
        List of indices of vertices to be highlighted.
        Useful for example to show where a filter was localized.
        Only available with the matplotlib backend.
    edges : bool
        Whether to draw edges in addition to vertices.
        Default to True if less than 10,000 edges to draw.
        Note that drawing many edges can be slow.
    edge_color : array-like or color
        Signal to plot as edge color (length is the number of edges).
        Edge color is given by `graph.plotting['edge_color']` and transparency
        ranges from 0.2 to 0.9.
        If None, edge color is set to `graph.plotting['edge_color']`.
        Alternatively, a color can be set in any format accepted by matplotlib.
        Only available with the matplotlib backend.
    edge_width : array-like or int
        Signal to plot as edge width (length is the number of edges).
        Edge width ranges from 0.5 to 2 times `graph.plotting['edge_width']`.
        If None, edge width is set to `graph.plotting['edge_width']`.
        Alternatively, a width can be passed as an integer.
        Only available with the matplotlib backend.
    indices : bool
        Whether to print the node indices (in the adjacency / Laplacian matrix
        and signal vectors) on top of each node.
        Useful to locate a node of interest.
        Only available with the matplotlib backend.
    colorbar : bool
        Whether to plot a colorbar indicating the signal's amplitude.
        Only available with the matplotlib backend.
    limits : [vmin, vmax]
        Map colors from vmin to vmax.
        Defaults to signal minimum and maximum value.
        Only available with the matplotlib backend.
    ax : :class:`matplotlib.axes.Axes`
        Axes where to draw the graph. Optional, created if not passed.
        Only available with the matplotlib backend.
    title : str
        Title of the figure.
    backend: {'matplotlib', 'pyqtgraph', None}
        Defines the drawing backend to use.
        Defaults to :data:`pygsp.plotting.BACKEND`.

    Returns
    -------
    fig : :class:`matplotlib.figure.Figure`
        The figure the plot belongs to. Only with the matplotlib backend.
    ax : :class:`matplotlib.axes.Axes`
        The axes the plot belongs to. Only with the matplotlib backend.

    Notes
    -----
    The orientation of directed edges is not shown. If edges exist in both
    directions, they will be drawn on top of each other.

    Examples
    --------
    >>> import matplotlib
    >>> graph = graphs.Sensor(20, seed=42)
    >>> graph.compute_fourier_basis(n_eigenvectors=4)
    >>> _, _, weights = graph.get_edge_list()
    >>> fig, ax = graph.plot(graph.U[:, 1], vertex_size=graph.dw,
    ...                      edge_color=weights)
    >>> graph.plotting['vertex_size'] = 300
    >>> graph.plotting['edge_width'] = 5
    >>> graph.plotting['edge_style'] = '--'
    >>> fig, ax = graph.plot(edge_width=weights, edge_color=(0, .8, .8, .5),
    ...                      vertex_color='black')
    >>> fig, ax = graph.plot(vertex_size=graph.dw, indices=True,
    ...                      highlight=[17, 3, 16], edges=False)

    """
    if not hasattr(G, 'coords') or G.coords is None:
        raise AttributeError('Graph has no coordinate set. '
                             'Please run G.set_coordinates() first.')
    check_2d_3d = (G.coords.ndim != 2) or (G.coords.shape[1] not in [2, 3])
    if G.coords.ndim != 1 and check_2d_3d:
        raise AttributeError('Coordinates should be in 1D, 2D or 3D space.')
    if G.coords.shape[0] != G.N:
        raise AttributeError('Graph needs G.N = {} coordinates.'.format(G.N))

    if backend is None:
        backend = BACKEND

    def check_shape(signal, name, length, many=False):
        if (signal.ndim == 0) or (signal.shape[0] != length):
            txt = '{}: signal should have length {}.'
            txt = txt.format(name, length)
            raise ValueError(txt)
        if (not many) and (signal.ndim != 1):
            txt = '{}: can plot only one signal (not {}).'
            txt = txt.format(signal.shape[1])
            raise ValueError(txt)

    def normalize(x):
        """Scale values in [0.25, 1]. Return 0.5 if constant."""
        ptp = x.ptp()
        if ptp == 0:
            return np.full(x.shape, 0.5)
        return 0.75 * (x - x.min()) / ptp + 0.25

    def is_single_color(color):
        if backend == 'matplotlib':
            mpl, _, _ = _import_plt()
            return mpl.colors.is_color_like(color)
        elif backend == 'pyqtgraph':
            # No support (yet) for single color with pyqtgraph.
            return False

    if vertex_color is None:
        limits = [0, 0]
        colorbar = False
        if backend == 'matplotlib':
            vertex_color = (G.plotting['vertex_color'],)
    elif is_single_color(vertex_color):
        limits = [0, 0]
        colorbar = False
    else:
        vertex_color = np.asarray(vertex_color).squeeze()
        check_shape(vertex_color, 'Vertex color', G.n_vertices,
                    many=(G.coords.ndim == 1))

    if vertex_size is None:
        vertex_size = G.plotting['vertex_size']
    elif not np.isscalar(vertex_size):
        vertex_size = np.asarray(vertex_size).squeeze()
        check_shape(vertex_size, 'Vertex size', G.n_vertices)
        vertex_size = G.plotting['vertex_size'] * 4 * normalize(vertex_size)**2

    if edges is None:
        edges = G.Ne < 10e3

    if edge_color is None:
        edge_color = (G.plotting['edge_color'],)
    elif not is_single_color(edge_color):
        edge_color = np.array(edge_color).squeeze()
        check_shape(edge_color, 'Edge color', G.n_edges)
        edge_color = 0.9 * normalize(edge_color)
        edge_color = [
            np.tile(G.plotting['edge_color'][:3], [len(edge_color), 1]),
            edge_color[:, np.newaxis],
        ]
        edge_color = np.concatenate(edge_color, axis=1)

    if edge_width is None:
        edge_width = G.plotting['edge_width']
    elif not np.isscalar(edge_width):
        edge_width = np.array(edge_width).squeeze()
        check_shape(edge_width, 'Edge width', G.n_edges)
        edge_width = G.plotting['edge_width'] * 2 * normalize(edge_width)

    if limits is None:
        limits = [1.05*vertex_color.min(), 1.05*vertex_color.max()]

    if title is None:
        title = G.__repr__(limit=4)

    if backend == 'pyqtgraph':
        if vertex_color is None:
            _qtg_plot_graph(G, edges=edges, vertex_size=vertex_size,
                            title=title)
        else:
            _qtg_plot_signal(G, signal=vertex_color, vertex_size=vertex_size,
                             edges=edges, limits=limits, title=title)
    elif backend == 'matplotlib':
        return _plt_plot_graph(G, vertex_color=vertex_color,
                               vertex_size=vertex_size, highlight=highlight,
                               edges=edges, indices=indices, colorbar=colorbar,
                               edge_color=edge_color, edge_width=edge_width,
                               limits=limits, ax=ax, title=title)
    else:
        raise ValueError('Unknown backend {}.'.format(backend))


@_plt_handle_figure
def _plt_plot_graph(G, vertex_color, vertex_size, highlight,
                    edges, edge_color, edge_width,
                    indices, colorbar, limits, ax):

    mpl, plt, mplot3d = _import_plt()

    if edges and (G.coords.ndim != 1):  # No edges for 1D plots.

        sources, targets, _ = G.get_edge_list()
        edges = [
            G.coords[sources],
            G.coords[targets],
        ]
        edges = np.stack(edges, axis=1)

        if G.coords.shape[1] == 2:
            LineCollection = mpl.collections.LineCollection
        elif G.coords.shape[1] == 3:
            LineCollection = mplot3d.art3d.Line3DCollection
        ax.add_collection(LineCollection(
            edges,
            linewidths=edge_width,
            colors=edge_color,
            linestyles=G.plotting['edge_style'],
            zorder=1,
        ))

    try:
        iter(highlight)
    except TypeError:
        highlight = [highlight]
    coords_hl = G.coords[highlight]

    if G.coords.ndim == 1:
        ax.plot(G.coords, vertex_color, alpha=0.5)
        ax.set_ylim(limits)
        for coord_hl in coords_hl:
            ax.axvline(x=coord_hl, color='C1', linewidth=2)

    else:
        sc = ax.scatter(*G.coords.T,
                        c=vertex_color, s=vertex_size,
                        marker='o', linewidths=0, alpha=0.5, zorder=2,
                        vmin=limits[0], vmax=limits[1])
        if np.isscalar(vertex_size):
            size_hl = vertex_size
        else:
            size_hl = vertex_size[highlight]
        ax.scatter(*coords_hl.T,
                   s=2*size_hl, zorder=3,
                   marker='o', c='None', edgecolors='C1', linewidths=2)

        if G.coords.shape[1] == 3:
            try:
                ax.view_init(elev=G.plotting['elevation'],
                             azim=G.plotting['azimuth'])
                ax.dist = G.plotting['distance']
            except KeyError:
                pass

    if G.coords.ndim != 1 and colorbar:
        plt.colorbar(sc, ax=ax)

    if indices:
        for node in range(G.N):
            ax.text(*tuple(G.coords[node]),  # accomodate 2D and 3D
                    s=node,
                    color='white',
                    horizontalalignment='center',
                    verticalalignment='center')


def _qtg_plot_signal(G, signal, edges, vertex_size, limits, title):

    qtg, gl, QtGui = _import_qtg()

    if G.coords.shape[1] == 2:
        window = qtg.GraphicsWindow(title)
        view = window.addViewBox()

    elif G.coords.shape[1] == 3:
        if not QtGui.QApplication.instance():
            QtGui.QApplication([])  # We want only one application.
        widget = gl.GLViewWidget()
        widget.opts['distance'] = 10
        widget.show()
        widget.setWindowTitle(title)

    if edges:

        if G.coords.shape[1] == 2:
            adj = _get_coords(G, edge_list=True)
            pen = tuple(np.array(G.plotting['edge_color']) * 255)
            g = qtg.GraphItem(pos=G.coords, adj=adj, symbolBrush=None,
                              symbolPen=None, pen=pen)
            view.addItem(g)

        elif G.coords.shape[1] == 3:
            x, y, z = _get_coords(G)
            pos = np.stack((x, y, z), axis=1)
            g = gl.GLLinePlotItem(pos=pos, mode='lines',
                                  color=G.plotting['edge_color'])
            widget.addItem(g)

    pos = [1, 8, 24, 40, 56, 64]
    color = np.array([[0, 0, 143, 255], [0, 0, 255, 255], [0, 255, 255, 255],
                      [255, 255, 0, 255], [255, 0, 0, 255], [128, 0, 0, 255]])
    cmap = qtg.ColorMap(pos, color)

    signal = 1 + 63 * (signal - limits[0]) / limits[1] - limits[0]

    if G.coords.shape[1] == 2:
        gp = qtg.ScatterPlotItem(G.coords[:, 0],
                                 G.coords[:, 1],
                                 size=vertex_size/10,
                                 brush=cmap.map(signal, 'qcolor'))
        view.addItem(gp)

    if G.coords.shape[1] == 3:
        gp = gl.GLScatterPlotItem(pos=G.coords,
                                  size=vertex_size/3,
                                  color=cmap.map(signal, 'float'))
        widget.addItem(gp)

    if G.coords.shape[1] == 2:
        global _qtg_windows
        _qtg_windows.append(window)
    elif G.coords.shape[1] == 3:
        global _qtg_widgets
        _qtg_widgets.append(widget)


def _plot_spectrogram(G, node_idx):
    r"""Plot the graph's spectrogram.

    Parameters
    ----------
    node_idx : ndarray
        Order to sort the nodes in the spectrogram.
        By default, does not reorder the nodes.

    Notes
    -----
    This function is only implemented for the pyqtgraph backend at the moment.

    Examples
    --------
    >>> G = graphs.Ring(15)
    >>> G.plot_spectrogram()

    """
    from pygsp import features

    qtg, _, _ = _import_qtg()

    if not hasattr(G, 'spectr'):
        features.compute_spectrogram(G)

    M = G.spectr.shape[1]
    spectr = G.spectr[node_idx, :] if node_idx is not None else G.spectr
    spectr = np.ravel(spectr)
    min_spec, max_spec = spectr.min(), spectr.max()

    pos = np.array([0., 0.25, 0.5, 0.75, 1.])
    color = [[20, 133, 212, 255], [53, 42, 135, 255], [48, 174, 170, 255],
             [210, 184, 87, 255], [249, 251, 14, 255]]
    color = np.array(color, dtype=np.ubyte)
    cmap = qtg.ColorMap(pos, color)

    spectr = (spectr.astype(float) - min_spec) / (max_spec - min_spec)

    w = qtg.GraphicsWindow()
    w.setWindowTitle("Spectrogram of {}".format(G.__repr__(limit=4)))
    label = 'frequencies {}:{:.2f}:{:.2f}'.format(0, G.lmax/M, G.lmax)
    v = w.addPlot(labels={'bottom': 'nodes',
                          'left': label})
    v.setAspectLocked()

    spi = qtg.ScatterPlotItem(np.repeat(np.arange(G.N), M),
                              np.ravel(np.tile(np.arange(M), (1, G.N))),
                              pxMode=False,
                              symbol='s',
                              size=1,
                              brush=cmap.map(spectr, 'qcolor'))
    v.addItem(spi)

    global _qtg_windows
    _qtg_windows.append(w)


def _get_coords(G, edge_list=False):

    sources, targets, _ = G.get_edge_list()

    if edge_list:
        return np.stack((sources, targets), axis=1)

    coords = [np.stack((G.coords[sources, d], G.coords[targets, d]), axis=0)
              for d in range(G.coords.shape[1])]

    if G.coords.shape[1] == 2:
        return coords

    elif G.coords.shape[1] == 3:
        return [coord.reshape(-1, order='F') for coord in coords]<|MERGE_RESOLUTION|>--- conflicted
+++ resolved
@@ -260,13 +260,6 @@
         for e in filters.G.e:
             ax.axvline(x=e, color=[0.9]*3, linewidth=1)
 
-<<<<<<< HEAD
-    x = np.linspace(0, filters.G.lmax, n)
-    # Plot all filters on one figure. A user can plot a single filterbank with
-    # filter[1].plot() or a single filter with filter[1, 3].plot().
-    y = filters.evaluate(x).reshape((-1, n)).T
-    ax.plot(x, y, **kwargs)
-=======
         # Plot dots where the evaluation matters.
         y = filters.evaluate(filters.G.e).T
         ax.plot(filters.G.e, y, '.', **params)
@@ -277,7 +270,6 @@
 
     y = filters.evaluate(x).T
     ax.plot(x, y, **params)
->>>>>>> 1869b022
 
     # TODO: plot highlighted eigenvalues
 
