# -*- coding: utf-8 -*-

import numpy as np
from scipy import sparse

from pygsp import utils


logger = utils.build_logger(__name__)


class GraphFourier(object):

    def _check_fourier_properties(self, name, desc):
        if not hasattr(self, '_' + name):
            self.logger.warning('The {} G.{} is not available, we need to '
                                'compute the Fourier basis. Explicitly call '
                                'G.compute_fourier_basis() once beforehand '
                                'to suppress the warning.'.format(desc, name))
            self.compute_fourier_basis()
        return getattr(self, '_' + name)

    @property
    def U(self):
        r"""Fourier basis (eigenvectors of the Laplacian).

        Is computed by :meth:`compute_fourier_basis`.
        """
        return self._check_fourier_properties('U', 'Fourier basis')

    @property
    def e(self):
        r"""Eigenvalues of the Laplacian (square of graph frequencies).

        Is computed by :meth:`compute_fourier_basis`.
        """
        return self._check_fourier_properties('e', 'eigenvalues vector')

    @property
    def coherence(self):
        r"""Coherence of the Fourier basis.

        The mutual coherence between the basis of Kronecker deltas on the graph
        and the basis of graph Laplacian eigenvectors is defined as

        .. math:: \mu = \max_{\ell,i} | \langle U_\ell, \delta_i \rangle |
                      = \max_{\ell,i} | U_{\ell, i} |
                      \in \left[ \frac{1}{\sqrt{N}}, 1 \right].

        It is a measure of the localization of the Fourier modes (Laplacian
        eigenvectors). The smaller the value, the more localized the
        eigenvectors can be. The extreme is a node that is disconnected from
        the rest of the graph: an eigenvector will be localized as a Kronecker
        delta there. In the classical setting, Fourier modes (which are complex
        exponentials) are completely delocalized, and the coherence equals one.

        The value is computed by :meth:`compute_fourier_basis`.

        Examples
        --------

        Delocalized eigenvectors.

        >>> graph = graphs.Path(100)
        >>> graph.compute_fourier_basis()
        >>> minimum = 1 / np.sqrt(graph.n_vertices)
        >>> print('{:.2f} in [{:.2f}, 1]'.format(graph.coherence, minimum))
        0.14 in [0.10, 1]
        >>>
        >>> # Plot some delocalized eigenvectors.
        >>> import matplotlib.pyplot as plt
        >>> graph.set_coordinates('line1D')
        >>> _ = graph.plot(graph.U[:, :5])

        Localized eigenvectors.

        >>> graph = graphs.Sensor(64, seed=20)
        >>> graph.compute_fourier_basis()
        >>> minimum = 1 / np.sqrt(graph.n_vertices)
        >>> print('{:.2f} in [{:.2f}, 1]'.format(graph.coherence, minimum))
        0.97 in [0.12, 1]
        >>>
        >>> # Plot the most localized eigenvector.
        >>> import matplotlib.pyplot as plt
        >>> idx = np.argmax(np.max(graph.U, axis=0))
        >>> _ = graph.plot(graph.U[:, idx])

        """
        return self._check_fourier_properties('coherence',
                                              'Fourier basis coherence')

    def compute_fourier_basis(self, n_eigenvectors=None, recompute=False):
        r"""Compute the (partial) Fourier basis of the graph (cached).

        The result is cached and accessible by the :attr:`U`, :attr:`e`,
        :attr:`lmax`, and :attr:`coherence` properties.

        Parameters
        ----------
        n_eigenvectors : int or `None`
            Number of eigenvectors to compute. If `None`, all eigenvectors
            are computed. (default: None)
        recompute: bool
            Force to recompute the Fourier basis if already existing.

        Notes
        -----
        'G.compute_fourier_basis()' computes a full eigendecomposition of
        the graph Laplacian :math:`L` such that:

        .. math:: L = U \Lambda U^*,

        or a partial eigendecomposition of the graph Laplacian :math:`L`
        such that:

        .. math:: L \approx U \Lambda U^*,

        where :math:`\Lambda` is a diagonal matrix of eigenvalues and the
        columns of :math:`U` are the eigenvectors.

        *G.e* is a vector of length `n_eigenvectors` :math:`\le` *G.N*
        containing the Laplacian eigenvalues. The largest eigenvalue is stored
        in *G.lmax*. The eigenvectors are stored as column vectors of *G.U* in
        the same order that the eigenvalues. Finally, the coherence of the
        Fourier basis is found in *G.coherence*.

        References
        ----------
        See :cite:`chung1997spectral`.

        Examples
        --------
        >>> G = graphs.Torus()
        >>> G.compute_fourier_basis(n_eigenvectors=64)
        >>> G.U.shape
        (256, 64)
        >>> G.e.shape
        (64,)
        >>> G.compute_fourier_basis()
        >>> G.U.shape
        (256, 256)
        >>> G.e.shape
        (256,)
        >>> G.lmax == G.e[-1]
        True
        >>> G.coherence < 1
        True

        """
        if n_eigenvectors is None:
            n_eigenvectors = self.N

        if (hasattr(self, '_e') and hasattr(self, '_U') and not recompute
                and n_eigenvectors <= len(self.e)):
            return

        assert self.L.shape == (self.N, self.N)
        if self.N**2 * n_eigenvectors > 3000**3:
            self.logger.warning(
                'Computing the {0} eigendecomposition of a large matrix ({1} x'
                ' {1}) is expensive. Consider decreasing n_eigenvectors '
                'or, if using the Fourier basis to filter, using a '
                'polynomial filter instead.'.format(
                    'full' if n_eigenvectors == self.N else 'partial',
                    self.N))

        # TODO: handle non-symmetric Laplacians. Test lap_type?
        if n_eigenvectors == self.N:
            self._e, self._U = np.linalg.eigh(self.L.toarray())
        else:
            # fast partial eigendecomposition of hermitian matrices
            self._e, self._U = sparse.linalg.eigsh(self.L,
                                                   n_eigenvectors,
                                                   which='SM')
        # Columns are eigenvectors. Sorted in ascending eigenvalue order.

        # Smallest eigenvalue should be zero: correct numerical errors.
        # Eigensolver might sometimes return small negative values, which
        # filter's implementations may not anticipate. Better for plotting
        # too.
        assert -1e-12 < self._e[0] < 1e-12
        self._e[0] = 0

        # Bounded spectrum.
        if self.lap_type == 'combinatorial':
            assert self._e[-1] <= 2 * np.max(self.dw) + 1e-12
        elif self.lap_type == 'normalized':
            assert self._e[-1] <= 2 + 1e-12

        assert np.max(self._e) == self._e[-1]
        if n_eigenvectors == self.N:
            self._lmax = self._e[-1]
<<<<<<< HEAD
            self._mu = np.max(np.abs(self._U))
=======
            self._coherence = np.max(np.abs(self._U))
>>>>>>> 1869b022

    def gft(self, s):
        r"""Compute the graph Fourier transform.

        The graph Fourier transform of a signal :math:`s` is defined as

        .. math:: \hat{s} = U^* s,

        where :math:`U` is the Fourier basis attr:`U` and :math:`U^*` denotes
        the conjugate transpose or Hermitian transpose of :math:`U`.

        Parameters
        ----------
        s : ndarray
            Graph signal in the vertex domain.

        Returns
        -------
        s_hat : ndarray
            Representation of s in the Fourier domain.

        Examples
        --------
        >>> G = graphs.Logo()
        >>> G.compute_fourier_basis()
        >>> s = np.random.normal(size=(G.N, 5, 1))
        >>> s_hat = G.gft(s)
        >>> s_star = G.igft(s_hat)
        >>> np.all((s - s_star) < 1e-10)
        True

        """
        if s.shape[0] != self.N:
            raise ValueError('First dimension should be the number of nodes '
                             'G.N = {}, got {}.'.format(self.N, s.shape))
        U = np.conjugate(self.U)  # True Hermitian. (Although U is often real.)
        return np.tensordot(U, s, ([0], [0]))

    def igft(self, s_hat):
        r"""Compute the inverse graph Fourier transform.

        The inverse graph Fourier transform of a Fourier domain signal
        :math:`\hat{s}` is defined as

        .. math:: s = U \hat{s},

        where :math:`U` is the Fourier basis :attr:`U`.

        Parameters
        ----------
        s_hat : ndarray
            Graph signal in the Fourier domain.

        Returns
        -------
        s : ndarray
            Representation of s_hat in the vertex domain.

        Examples
        --------
        >>> G = graphs.Logo()
        >>> G.compute_fourier_basis()
        >>> s_hat = np.random.normal(size=(G.N, 5, 1))
        >>> s = G.igft(s_hat)
        >>> s_hat_star = G.gft(s)
        >>> np.all((s_hat - s_hat_star) < 1e-10)
        True

        """
        if s_hat.shape[0] != self.N:
            raise ValueError('First dimension should be the number of nodes '
                             'G.N = {}, got {}.'.format(self.N, s_hat.shape))
        return np.tensordot(self.U, s_hat, ([1], [0]))<|MERGE_RESOLUTION|>--- conflicted
+++ resolved
@@ -190,11 +190,7 @@
         assert np.max(self._e) == self._e[-1]
         if n_eigenvectors == self.N:
             self._lmax = self._e[-1]
-<<<<<<< HEAD
-            self._mu = np.max(np.abs(self._U))
-=======
             self._coherence = np.max(np.abs(self._U))
->>>>>>> 1869b022
 
     def gft(self, s):
         r"""Compute the graph Fourier transform.
