#!/usr/bin/env python
# -*- coding: utf-8 -*-

import os
import sys
try:
    from setuptools import setup
except ImportError:
    from distutils.core import setup

if sys.argv[-1] == 'publish':
    os.system('python setup.py sdist upload')
    sys.exit()

setup(
    name = 'pygsp',
    version = '0.0.1',
    description = 'The official Graph Processing Toolbox',
    long_description = open('README.rst').read(),
    author = 'Alexandre Lafaye (EPFL LTS2), Basile Châtillon (EPFL LTS2), Nicolas Rod (EPFL LTS2)',
    author_email = 'alexandre.lafaye@epfl.ch, basile.chatillon@epfl.ch, nicolas.rod@epfl.ch',
    url = 'https://github.com/epfl-lts2/',
    packages = ['pygsp', 'pygsp.tests'],
    package_data = {'pygsp': ['misc/*']},
    test_suite = 'pygsp.tests.test_all.suite',
<<<<<<< HEAD
    setup_requires = ['numpy',],
    install_requires = ['numpy', 'scipy', 'matplotlib'],
=======
    install_requires = ['numpy', 'scipy'],
>>>>>>> 9ab4261b
    requires = ['numpy'],
    license = "BSD",
    keywords = '',
    platforms = 'any',
    classifiers = [
        'Topic :: Scientific/Engineering :: Mathematics',
        'Environment :: Console',
        'Development Status :: 3 - Alpha',
        'Intended Audience :: Developers',
        'Intended Audience :: Education',
        'Intended Audience :: Science/Research',
        'License :: OSI Approved :: BSD License',
        'Natural Language :: English',
        'Operating System :: OS Independent',
        'Programming Language :: Python',
        'Programming Language :: Python :: 2',
        'Programming Language :: Python :: 2.6',
        'Programming Language :: Python :: 2.7',
        'Programming Language :: Python :: 3',
        'Programming Language :: Python :: 3.2',
        'Programming Language :: Python :: 3.3',
        'Programming Language :: Python :: 3.4',
    ],
)<|MERGE_RESOLUTION|>--- conflicted
+++ resolved
@@ -23,12 +23,8 @@
     packages = ['pygsp', 'pygsp.tests'],
     package_data = {'pygsp': ['misc/*']},
     test_suite = 'pygsp.tests.test_all.suite',
-<<<<<<< HEAD
     setup_requires = ['numpy',],
-    install_requires = ['numpy', 'scipy', 'matplotlib'],
-=======
     install_requires = ['numpy', 'scipy'],
->>>>>>> 9ab4261b
     requires = ['numpy'],
     license = "BSD",
     keywords = '',
