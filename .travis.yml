--- conflicted
+++ resolved
@@ -25,14 +25,10 @@
     - ubuntu-toolchain-r-test
     - sourceline: 'deb http://downloads.skewed.de/apt/trusty trusty universe'
     packages:
-<<<<<<< HEAD
-      - libqt5gui5  # pyqt5>5.11 otherwise cannot load the xcb platform plugin
-      - libflann-dev
-=======
+    - libqt5gui5  # pyqt5>5.11 otherwise cannot load the xcb platform plugin
+    - libflann-dev
     - python3-graph-tool
     - python-graph-tool
-    - libqt5gui5  # pyqt5>5.11 fails to load the xcb platform plugin without it
->>>>>>> bf4e4374
 
 install:
   - pip install --upgrade --upgrade-strategy eager .[dev]
